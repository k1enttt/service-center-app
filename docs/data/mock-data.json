{
  "version": "3.1.0",
  "description": "Mock data for SSTC Service Center - 200 physical products distributed across default warehouses",
  "created": "2025-01-28",
  "updated": "2025-10-31",
  "changelog": "v3.1.0 - Removed taskTypes and taskTemplates (already in schema); v3.0.0 - Removed physical/virtual warehouse creation; Fixed warehouse names to English",

  "_note_warehouses": "Uses system default warehouses created by seed.sql",
  "_note_tasks": "taskTypes and taskTemplates are NOT in this file - they already exist from previous seed runs",

  "staffUsers": [
    {
      "email": "manager@sstc.vn",
      "password": "tantran",
      "fullName": "Nguyễn Văn Quản Lý",
      "role": "manager"
    },
    {
      "email": "tech1@sstc.vn",
      "password": "tantran",
      "fullName": "Kỹ Thuật Viên 1",
      "role": "technician"
    },
    {
      "email": "tech2@sstc.vn",
      "password": "tantran",
      "fullName": "Kỹ Thuật Viên 2",
      "role": "technician"
    },
    {
      "email": "tech3@sstc.vn",
      "password": "tantran",
      "fullName": "Kỹ Thuật Viên 3",
      "role": "technician"
    },
    {
      "email": "reception@sstc.vn",
      "password": "tantran",
      "fullName": "Lễ Tân",
      "role": "reception"
    }
  ],

<<<<<<< HEAD
  "physicalWarehouses": [
    {
      "name": "Kho nhà cũ",
      "code": "WH-OLD-HOUSE",
      "location": "69/18 Nguyễn Cửu Đàm, Phường Tân Sơn Nhì, TP.HCM",
      "description": "Kho cũ dùng cho sản phẩm hỏng không còn giá trị"
    },
    {
      "name": "SSTC",
      "code": "WH-SSTC-MAIN",
      "location": "69/18 Nguyễn Cửu Đàm, Phường Tân Sơn Nhì, TP.HCM",
      "description": "Kho chính SSTC Service Center"
    },
    {
      "name": "Hà Nội",
      "code": "WH-HANOI",
      "location": "123 Trần Duy Hưng, Quận Cầu Giấy, Hà Nội",
      "description": "Chi nhánh Hà Nội - kho tạm thời"
    }
  ],

  "_note_virtualWarehouses": "Virtual warehouses are now separate database records and must be created through the UI after physical warehouses are created. See DATA-SETUP-GUIDE.md for the list of virtual warehouses to create.",

  "virtualWarehouses": [
    {
      "name": "Dead Stock",
      "warehouseType": "dead_stock",
      "physicalWarehouseCode": "WH-OLD-HOUSE",
      "description": "Sản phẩm hỏng không sửa được, chờ thanh lý",
      "colorCode": "#dc2626"
    },
    {
      "name": "Warranty Stock",
      "warehouseType": "warranty_stock",
      "physicalWarehouseCode": "WH-SSTC-MAIN",
      "description": "Sản phẩm bảo hành mới, sẵn sàng thay thế cho khách",
      "colorCode": "#16a34a"
    },
    {
      "name": "RMA Staging Area",
      "warehouseType": "rma_staging",
      "physicalWarehouseCode": "WH-SSTC-MAIN",
      "description": "Sản phẩm lỗi chờ trả về nhà cung cấp (ZOTAC, SSTC)",
      "colorCode": "#ea580c"
    },
    {
      "name": "Dead Stock",
      "warehouseType": "dead_stock",
      "physicalWarehouseCode": "WH-SSTC-MAIN",
      "description": "Sản phẩm hỏng không RMA được, chờ thanh lý",
      "colorCode": "#dc2626"
    },
    {
      "name": "In Service",
      "warehouseType": "in_service",
      "physicalWarehouseCode": "WH-SSTC-MAIN",
      "description": "Sản phẩm đang được sử dụng trong service tickets",
      "colorCode": "#2563eb"
    },
    {
      "name": "Parts Inventory",
      "warehouseType": "parts",
      "physicalWarehouseCode": "WH-SSTC-MAIN",
      "description": "Linh kiện thay thế (fan, thermal pad, capacitor...)",
      "colorCode": "#7c3aed"
    }
  ],

=======
>>>>>>> 3728c7b2
  "brands": [
    {
      "name": "ZOTAC",
      "description": "Card đồ họa và Mini PC"
    },
    {
      "name": "SSTC",
      "description": "SSD, RAM, Barebone PC"
    },
    {
      "name": "Kingston",
      "description": "RAM và Storage"
    },
    {
      "name": "Samsung",
      "description": "SSD và RAM"
    }
  ],

  "parts": [
    {
      "name": "Fan VGA ZOTAC 90mm",
      "partNumber": "FAN-ZT-90",
      "category": "Cooling",
      "price": 150000,
      "costPrice": 80000,
      "stockQuantity": 20,
      "minStockLevel": 5
    },
    {
      "name": "Capacitor 470uF 16V",
      "partNumber": "CAP-470-16",
      "category": "Electronics",
      "price": 10000,
      "costPrice": 5000,
      "stockQuantity": 100,
      "minStockLevel": 20
    },
    {
      "name": "VRM Mosfet",
      "partNumber": "VRM-MOSFET",
      "category": "Electronics",
      "price": 50000,
      "costPrice": 25000,
      "stockQuantity": 50,
      "minStockLevel": 10,
      "description": "Mosfet cho VRM (Voltage Regulator Module), điều chỉnh điện áp cho GPU"
    },
    {
      "name": "HDMI Port Female",
      "partNumber": "HDMI-F",
      "category": "Connectors",
      "price": 30000,
      "costPrice": 15000,
      "stockQuantity": 30,
      "minStockLevel": 10
    },
    {
      "name": "DisplayPort Female",
      "partNumber": "DP-F",
      "category": "Connectors",
      "price": 35000,
      "costPrice": 18000,
      "stockQuantity": 25,
      "minStockLevel": 8
    },
    {
      "name": "Power Connector 8-pin",
      "partNumber": "PWR-8PIN",
      "category": "Connectors",
      "price": 25000,
      "costPrice": 12000,
      "stockQuantity": 40,
      "minStockLevel": 10
    },
    {
      "name": "VRAM Chip GDDR6 1GB",
      "partNumber": "VRAM-GDDR6-1G",
      "category": "Memory",
      "price": 500000,
      "costPrice": 250000,
      "stockQuantity": 10,
      "minStockLevel": 3,
      "description": "Chip VRAM GDDR6 1GB, dùng để thay thế chip bộ nhớ hỏng trên VGA"
    }
  ],

  "products": [
    {
      "name": "ZOTAC RTX 4070 Gaming",
      "type": "VGA",
      "brand": "ZOTAC",
      "model": "RTX 4070",
      "sku": "ZT-4070-G",
      "warrantyMonths": 36,
      "compatibleParts": [
        "FAN-ZT-90",
        "CAP-470-16",
        "VRM-MOSFET",
        "HDMI-F",
        "DP-F",
        "PWR-8PIN",
        "VRAM-GDDR6-1G"
      ]
    },
    {
      "name": "ZOTAC RTX 4060 Ti",
      "type": "VGA",
      "brand": "ZOTAC",
      "model": "RTX 4060 Ti",
      "sku": "ZT-4060Ti",
      "warrantyMonths": 36,
      "compatibleParts": [
        "FAN-ZT-90",
        "CAP-470-16",
        "VRM-MOSFET",
        "HDMI-F",
        "DP-F",
        "PWR-8PIN",
        "VRAM-GDDR6-1G"
      ]
    },
    {
      "name": "SSTC SSD NVMe Gen4 1TB",
      "type": "SSD",
      "brand": "SSTC",
      "model": "NVMe Gen4 1TB",
      "sku": "SSTC-1TB-G4",
      "warrantyMonths": 60,
      "compatibleParts": []
    },
    {
      "name": "SSTC SSD NVMe Gen3 512GB",
      "type": "SSD",
      "brand": "SSTC",
      "model": "NVMe Gen3 512GB",
      "sku": "SSTC-512GB-G3",
      "warrantyMonths": 60,
      "compatibleParts": []
    },
    {
      "name": "SSTC DDR4 16GB 3200MHz",
      "type": "RAM",
      "brand": "SSTC",
      "model": "DDR4 16GB 3200",
      "sku": "SSTC-16GB-3200",
      "warrantyMonths": 60,
      "compatibleParts": []
    },
    {
      "name": "ZOTAC ZBOX Mini PC",
      "type": "MiniPC",
      "brand": "ZOTAC",
      "model": "ZBOX CI series",
      "sku": "ZBOX-CI",
      "warrantyMonths": 36,
      "compatibleParts": []
    }
  ],

  "physicalProducts": {
    "_note": "200 physical products distributed across 5 default virtual warehouses",
    "_distribution": {
      "Warranty Stock": 120,
      "RMA Staging Area": 30,
      "Dead Stock": 20,
      "In Service": 15,
      "Customer Installed": 15
    },
    "receipts": [
      {
        "receiptType": "normal",
<<<<<<< HEAD
        "supplier": "ZOTAC Supplier",
        "toVirtualWarehouseName": "Warranty Stock",
        "toVirtualWarehouseType": "warranty_stock",
        "receiptDate": "2025-01-01",
        "notes": "Nhập hàng bảo hành VGA tháng 01/2025",
=======
        "supplier": "ZOTAC Supplier - Nhập hàng tháng 1/2025",
        "toVirtualWarehouseName": "Warranty Stock",
        "receiptDate": "2025-01-05",
        "notes": "Phiếu nhập kho bảo hành - Hàng mới 100%, sẵn sàng thay thế",
>>>>>>> 3728c7b2
        "items": [
          {
            "productSku": "ZT-4070-G",
            "quantity": 40,
            "manufacturerWarrantyEndDate": "2028-01-05",
            "userWarrantyEndDate": "2028-07-05",
            "serials": [
              "ZT4070-BH-001", "ZT4070-BH-002", "ZT4070-BH-003", "ZT4070-BH-004", "ZT4070-BH-005",
              "ZT4070-BH-006", "ZT4070-BH-007", "ZT4070-BH-008", "ZT4070-BH-009", "ZT4070-BH-010",
              "ZT4070-BH-011", "ZT4070-BH-012", "ZT4070-BH-013", "ZT4070-BH-014", "ZT4070-BH-015",
              "ZT4070-BH-016", "ZT4070-BH-017", "ZT4070-BH-018", "ZT4070-BH-019", "ZT4070-BH-020",
              "ZT4070-BH-021", "ZT4070-BH-022", "ZT4070-BH-023", "ZT4070-BH-024", "ZT4070-BH-025",
              "ZT4070-BH-026", "ZT4070-BH-027", "ZT4070-BH-028", "ZT4070-BH-029", "ZT4070-BH-030",
              "ZT4070-BH-031", "ZT4070-BH-032", "ZT4070-BH-033", "ZT4070-BH-034", "ZT4070-BH-035",
              "ZT4070-BH-036", "ZT4070-BH-037", "ZT4070-BH-038", "ZT4070-BH-039", "ZT4070-BH-040"
            ]
          },
          {
            "productSku": "ZT-4060Ti",
            "quantity": 25,
            "manufacturerWarrantyEndDate": "2027-10-05",
            "userWarrantyEndDate": null,
            "serials": [
              "ZT4060-BH-001", "ZT4060-BH-002", "ZT4060-BH-003", "ZT4060-BH-004", "ZT4060-BH-005",
              "ZT4060-BH-006", "ZT4060-BH-007", "ZT4060-BH-008", "ZT4060-BH-009", "ZT4060-BH-010",
              "ZT4060-BH-011", "ZT4060-BH-012", "ZT4060-BH-013", "ZT4060-BH-014", "ZT4060-BH-015",
              "ZT4060-BH-016", "ZT4060-BH-017", "ZT4060-BH-018", "ZT4060-BH-019", "ZT4060-BH-020",
              "ZT4060-BH-021", "ZT4060-BH-022", "ZT4060-BH-023", "ZT4060-BH-024", "ZT4060-BH-025"
            ]
          },
          {
            "productSku": "SSTC-1TB-G4",
            "quantity": 30,
            "manufacturerWarrantyEndDate": "2030-01-05",
            "userWarrantyEndDate": "2030-07-05",
            "serials": [
              "SSD1TB-BH-001", "SSD1TB-BH-002", "SSD1TB-BH-003", "SSD1TB-BH-004", "SSD1TB-BH-005",
              "SSD1TB-BH-006", "SSD1TB-BH-007", "SSD1TB-BH-008", "SSD1TB-BH-009", "SSD1TB-BH-010",
              "SSD1TB-BH-011", "SSD1TB-BH-012", "SSD1TB-BH-013", "SSD1TB-BH-014", "SSD1TB-BH-015",
              "SSD1TB-BH-016", "SSD1TB-BH-017", "SSD1TB-BH-018", "SSD1TB-BH-019", "SSD1TB-BH-020",
              "SSD1TB-BH-021", "SSD1TB-BH-022", "SSD1TB-BH-023", "SSD1TB-BH-024", "SSD1TB-BH-025",
              "SSD1TB-BH-026", "SSD1TB-BH-027", "SSD1TB-BH-028", "SSD1TB-BH-029", "SSD1TB-BH-030"
            ]
          },
          {
            "productSku": "SSTC-512GB-G3",
            "quantity": 15,
            "manufacturerWarrantyEndDate": "2029-07-05",
            "userWarrantyEndDate": null,
            "serials": [
              "SSD512-BH-001", "SSD512-BH-002", "SSD512-BH-003", "SSD512-BH-004", "SSD512-BH-005",
              "SSD512-BH-006", "SSD512-BH-007", "SSD512-BH-008", "SSD512-BH-009", "SSD512-BH-010",
              "SSD512-BH-011", "SSD512-BH-012", "SSD512-BH-013", "SSD512-BH-014", "SSD512-BH-015"
            ]
          },
          {
            "productSku": "SSTC-16GB-3200",
            "quantity": 8,
            "manufacturerWarrantyEndDate": "2029-10-05",
            "userWarrantyEndDate": "2030-04-05",
            "serials": [
              "RAM16G-BH-001", "RAM16G-BH-002", "RAM16G-BH-003", "RAM16G-BH-004",
              "RAM16G-BH-005", "RAM16G-BH-006", "RAM16G-BH-007", "RAM16G-BH-008"
            ]
          },
          {
            "productSku": "ZBOX-CI",
            "quantity": 2,
            "serials": ["ZBOX-BH-001", "ZBOX-BH-002"]
          }
        ]
      },
      {
        "receiptType": "normal",
<<<<<<< HEAD
        "supplier": "SSTC Supplier",
        "toVirtualWarehouseName": "Warranty Stock",
        "toVirtualWarehouseType": "warranty_stock",
        "receiptDate": "2025-01-01",
        "notes": "Nhập hàng bảo hành SSD & RAM tháng 01/2025",
=======
        "supplier": "RMA Return - Sản phẩm lỗi chờ trả hãng",
        "toVirtualWarehouseName": "RMA Staging Area",
        "receiptDate": "2025-01-10",
        "notes": "Phiếu nhập kho RMA - Sản phẩm lỗi nghiêm trọng chờ gửi về ZOTAC/SSTC",
>>>>>>> 3728c7b2
        "items": [
          {
            "productSku": "ZT-4070-G",
            "quantity": 10,
            "manufacturerWarrantyEndDate": "2026-07-10",
            "userWarrantyEndDate": null,
            "serials": [
              "ZT4070-RMA-001", "ZT4070-RMA-002", "ZT4070-RMA-003", "ZT4070-RMA-004", "ZT4070-RMA-005",
              "ZT4070-RMA-006", "ZT4070-RMA-007", "ZT4070-RMA-008", "ZT4070-RMA-009", "ZT4070-RMA-010"
            ]
          },
          {
            "productSku": "ZT-4060Ti",
            "quantity": 8,
            "manufacturerWarrantyEndDate": "2026-04-10",
            "userWarrantyEndDate": "2026-10-10",
            "serials": [
              "ZT4060-RMA-001", "ZT4060-RMA-002", "ZT4060-RMA-003", "ZT4060-RMA-004",
              "ZT4060-RMA-005", "ZT4060-RMA-006", "ZT4060-RMA-007", "ZT4060-RMA-008"
            ]
          },
          {
            "productSku": "SSTC-1TB-G4",
            "quantity": 8,
            "serials": [
              "SSD1TB-RMA-001", "SSD1TB-RMA-002", "SSD1TB-RMA-003", "SSD1TB-RMA-004",
              "SSD1TB-RMA-005", "SSD1TB-RMA-006", "SSD1TB-RMA-007", "SSD1TB-RMA-008"
            ]
          },
          {
            "productSku": "SSTC-512GB-G3",
            "quantity": 4,
            "serials": ["SSD512-RMA-001", "SSD512-RMA-002", "SSD512-RMA-003", "SSD512-RMA-004"]
          }
        ]
      },
      {
        "receiptType": "normal",
        "supplier": "Dead Stock - Không sửa được",
        "toVirtualWarehouseName": "Dead Stock",
        "receiptDate": "2025-01-12",
        "notes": "Phiếu nhập kho hàng hỏng - Sản phẩm hỏng nặng không thể RMA, chờ thanh lý",
        "items": [
          {
            "productSku": "ZT-4070-G",
            "quantity": 5,
            "manufacturerWarrantyEndDate": "2025-06-12",
            "userWarrantyEndDate": null,
            "serials": [
              "ZT4070-DEAD-001", "ZT4070-DEAD-002", "ZT4070-DEAD-003", "ZT4070-DEAD-004", "ZT4070-DEAD-005"
            ]
          },
          {
            "productSku": "ZT-4060Ti",
            "quantity": 4,
            "manufacturerWarrantyEndDate": "2024-12-12",
            "userWarrantyEndDate": "2025-06-12",
            "serials": ["ZT4060-DEAD-001", "ZT4060-DEAD-002", "ZT4060-DEAD-003", "ZT4060-DEAD-004"]
          },
          {
            "productSku": "SSTC-1TB-G4",
            "quantity": 6,
            "manufacturerWarrantyEndDate": "2025-12-12",
            "userWarrantyEndDate": null,
            "serials": [
              "SSD1TB-DEAD-001", "SSD1TB-DEAD-002", "SSD1TB-DEAD-003", "SSD1TB-DEAD-004",
              "SSD1TB-DEAD-005", "SSD1TB-DEAD-006"
            ]
          },
          {
            "productSku": "SSTC-512GB-G3",
            "quantity": 3,
            "serials": ["SSD512-DEAD-001", "SSD512-DEAD-002", "SSD512-DEAD-003"]
          },
          {
            "productSku": "SSTC-16GB-3200",
            "quantity": 2,
            "serials": ["RAM16G-DEAD-001", "RAM16G-DEAD-002"]
          }
        ]
      },
      {
        "receiptType": "normal",
        "supplier": "Service Tickets - Đang xử lý",
        "toVirtualWarehouseName": "In Service",
        "receiptDate": "2025-01-15",
        "notes": "Phiếu nhập kho sửa chữa - Sản phẩm đang trong quá trình bảo hành",
        "items": [
          {
            "productSku": "ZT-4070-G",
            "quantity": 3,
            "manufacturerWarrantyEndDate": "2027-01-15",
            "userWarrantyEndDate": "2027-07-15",
            "serials": ["ZT4070-SVC-001", "ZT4070-SVC-002", "ZT4070-SVC-003"]
          },
          {
            "productSku": "ZT-4060Ti",
            "quantity": 2,
            "manufacturerWarrantyEndDate": "2026-10-15",
            "userWarrantyEndDate": null,
            "serials": ["ZT4060-SVC-001", "ZT4060-SVC-002"]
          },
          {
            "productSku": "SSTC-1TB-G4",
            "quantity": 4,
            "manufacturerWarrantyEndDate": "2028-01-15",
            "userWarrantyEndDate": "2028-07-15",
            "serials": ["SSD1TB-SVC-001", "SSD1TB-SVC-002", "SSD1TB-SVC-003", "SSD1TB-SVC-004"]
          },
          {
            "productSku": "SSTC-512GB-G3",
            "quantity": 4,
            "manufacturerWarrantyEndDate": "2027-07-15",
            "userWarrantyEndDate": null,
            "serials": ["SSD512-SVC-001", "SSD512-SVC-002", "SSD512-SVC-003", "SSD512-SVC-004"]
          },
          {
            "productSku": "SSTC-16GB-3200",
            "quantity": 2,
            "serials": ["RAM16G-SVC-001", "RAM16G-SVC-002"]
          }
        ]
      },
      {
        "receiptType": "normal",
        "supplier": "Customer Sales - Đã bán",
        "toVirtualWarehouseName": "Customer Installed",
        "receiptDate": "2025-01-20",
        "notes": "Phiếu nhập hàng đã bán - Sản phẩm đang ở địa điểm khách hàng",
        "items": [
          {
            "productSku": "ZT-4070-G",
            "quantity": 2,
            "manufacturerWarrantyEndDate": "2027-07-20",
            "userWarrantyEndDate": "2028-01-20",
            "serials": ["ZT4070-SOLD-001", "ZT4070-SOLD-002"]
          },
          {
            "productSku": "ZT-4060Ti",
            "quantity": 1,
            "manufacturerWarrantyEndDate": "2027-04-20",
            "userWarrantyEndDate": null,
            "serials": ["ZT4060-SOLD-001"]
          },
          {
            "productSku": "SSTC-1TB-G4",
            "quantity": 2,
            "manufacturerWarrantyEndDate": "2029-01-20",
            "userWarrantyEndDate": "2029-07-20",
            "serials": ["SSD1TB-SOLD-001", "SSD1TB-SOLD-002"]
          },
          {
            "productSku": "SSTC-512GB-G3",
            "quantity": 4,
            "manufacturerWarrantyEndDate": "2028-07-20",
            "userWarrantyEndDate": null,
            "serials": ["SSD512-SOLD-001", "SSD512-SOLD-002", "SSD512-SOLD-003", "SSD512-SOLD-004"]
          },
          {
            "productSku": "SSTC-16GB-3200",
            "quantity": 3,
            "serials": ["RAM16G-SOLD-001", "RAM16G-SOLD-002", "RAM16G-SOLD-003"]
          },
          {
            "productSku": "ZBOX-CI",
            "quantity": 3,
            "serials": ["ZBOX-SOLD-001", "ZBOX-SOLD-002", "ZBOX-SOLD-003"]
          }
        ]
      }
    ]
  }
}<|MERGE_RESOLUTION|>--- conflicted
+++ resolved
@@ -41,77 +41,6 @@
     }
   ],
 
-<<<<<<< HEAD
-  "physicalWarehouses": [
-    {
-      "name": "Kho nhà cũ",
-      "code": "WH-OLD-HOUSE",
-      "location": "69/18 Nguyễn Cửu Đàm, Phường Tân Sơn Nhì, TP.HCM",
-      "description": "Kho cũ dùng cho sản phẩm hỏng không còn giá trị"
-    },
-    {
-      "name": "SSTC",
-      "code": "WH-SSTC-MAIN",
-      "location": "69/18 Nguyễn Cửu Đàm, Phường Tân Sơn Nhì, TP.HCM",
-      "description": "Kho chính SSTC Service Center"
-    },
-    {
-      "name": "Hà Nội",
-      "code": "WH-HANOI",
-      "location": "123 Trần Duy Hưng, Quận Cầu Giấy, Hà Nội",
-      "description": "Chi nhánh Hà Nội - kho tạm thời"
-    }
-  ],
-
-  "_note_virtualWarehouses": "Virtual warehouses are now separate database records and must be created through the UI after physical warehouses are created. See DATA-SETUP-GUIDE.md for the list of virtual warehouses to create.",
-
-  "virtualWarehouses": [
-    {
-      "name": "Dead Stock",
-      "warehouseType": "dead_stock",
-      "physicalWarehouseCode": "WH-OLD-HOUSE",
-      "description": "Sản phẩm hỏng không sửa được, chờ thanh lý",
-      "colorCode": "#dc2626"
-    },
-    {
-      "name": "Warranty Stock",
-      "warehouseType": "warranty_stock",
-      "physicalWarehouseCode": "WH-SSTC-MAIN",
-      "description": "Sản phẩm bảo hành mới, sẵn sàng thay thế cho khách",
-      "colorCode": "#16a34a"
-    },
-    {
-      "name": "RMA Staging Area",
-      "warehouseType": "rma_staging",
-      "physicalWarehouseCode": "WH-SSTC-MAIN",
-      "description": "Sản phẩm lỗi chờ trả về nhà cung cấp (ZOTAC, SSTC)",
-      "colorCode": "#ea580c"
-    },
-    {
-      "name": "Dead Stock",
-      "warehouseType": "dead_stock",
-      "physicalWarehouseCode": "WH-SSTC-MAIN",
-      "description": "Sản phẩm hỏng không RMA được, chờ thanh lý",
-      "colorCode": "#dc2626"
-    },
-    {
-      "name": "In Service",
-      "warehouseType": "in_service",
-      "physicalWarehouseCode": "WH-SSTC-MAIN",
-      "description": "Sản phẩm đang được sử dụng trong service tickets",
-      "colorCode": "#2563eb"
-    },
-    {
-      "name": "Parts Inventory",
-      "warehouseType": "parts",
-      "physicalWarehouseCode": "WH-SSTC-MAIN",
-      "description": "Linh kiện thay thế (fan, thermal pad, capacitor...)",
-      "colorCode": "#7c3aed"
-    }
-  ],
-
-=======
->>>>>>> 3728c7b2
   "brands": [
     {
       "name": "ZOTAC",
@@ -284,18 +213,10 @@
     "receipts": [
       {
         "receiptType": "normal",
-<<<<<<< HEAD
-        "supplier": "ZOTAC Supplier",
-        "toVirtualWarehouseName": "Warranty Stock",
-        "toVirtualWarehouseType": "warranty_stock",
-        "receiptDate": "2025-01-01",
-        "notes": "Nhập hàng bảo hành VGA tháng 01/2025",
-=======
         "supplier": "ZOTAC Supplier - Nhập hàng tháng 1/2025",
         "toVirtualWarehouseName": "Warranty Stock",
         "receiptDate": "2025-01-05",
         "notes": "Phiếu nhập kho bảo hành - Hàng mới 100%, sẵn sàng thay thế",
->>>>>>> 3728c7b2
         "items": [
           {
             "productSku": "ZT-4070-G",
@@ -370,18 +291,10 @@
       },
       {
         "receiptType": "normal",
-<<<<<<< HEAD
-        "supplier": "SSTC Supplier",
-        "toVirtualWarehouseName": "Warranty Stock",
-        "toVirtualWarehouseType": "warranty_stock",
-        "receiptDate": "2025-01-01",
-        "notes": "Nhập hàng bảo hành SSD & RAM tháng 01/2025",
-=======
         "supplier": "RMA Return - Sản phẩm lỗi chờ trả hãng",
         "toVirtualWarehouseName": "RMA Staging Area",
         "receiptDate": "2025-01-10",
         "notes": "Phiếu nhập kho RMA - Sản phẩm lỗi nghiêm trọng chờ gửi về ZOTAC/SSTC",
->>>>>>> 3728c7b2
         "items": [
           {
             "productSku": "ZT-4070-G",
