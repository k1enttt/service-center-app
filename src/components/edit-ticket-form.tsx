--- conflicted
+++ resolved
@@ -67,7 +67,11 @@
   const [selectedNewPart, setSelectedNewPart] = useState<string>("");
   const [newPartQuantity, setNewPartQuantity] = useState(1);
 
-<<<<<<< HEAD
+  // Image upload state
+  const [selectedFiles, setSelectedFiles] = useState<File[]>([]);
+  const [isUploading, setIsUploading] = useState(false);
+  const { data: attachments, refetch: refetchAttachments } = trpc.tickets.getAttachments.useQuery({ ticket_id: ticket.id });
+
   // Check if user has permission to manage parts (technician, manager, admin)
   const canManageParts =
     currentUser?.roles?.some(
@@ -81,12 +85,6 @@
       (role: string) =>
         role === "admin" || role === "manager" || role === "technician"
     ) ?? false;
-=======
-  // Image upload state
-  const [selectedFiles, setSelectedFiles] = useState<File[]>([]);
-  const [isUploading, setIsUploading] = useState(false);
-  const { data: attachments, refetch: refetchAttachments } = trpc.tickets.getAttachments.useQuery({ ticket_id: ticket.id });
->>>>>>> b616658b
 
   const updateTicketMutation = trpc.tickets.updateTicket.useMutation({
     onSuccess: () => {
@@ -226,7 +224,101 @@
     }
   };
 
-<<<<<<< HEAD
+  const handleDeleteAttachment = async (attachmentId: string, filePath: string) => {
+    if (!confirm("Bạn có chắc chắn muốn xóa ảnh này?")) return;
+
+    try {
+      // Delete from storage
+      const { error: storageError } = await supabase.storage
+        .from("service_media")
+        .remove([filePath]);
+
+      if (storageError) {
+        console.error("Storage delete error:", storageError);
+      }
+
+      // Delete from database
+      await deleteAttachmentMutation.mutateAsync({ id: attachmentId });
+    } catch (error) {
+      console.error("Delete error:", error);
+    }
+  };
+
+  const formatFileSize = (bytes: number) => {
+    if (bytes === 0) return "0 Bytes";
+    const k = 1024;
+    const sizes = ["Bytes", "KB", "MB", "GB"];
+    const i = Math.floor(Math.log(bytes) / Math.log(k));
+    return Math.round(bytes / Math.pow(k, i) * 100) / 100 + " " + sizes[i];
+  };
+
+  const handleFileSelect = (e: React.ChangeEvent<HTMLInputElement>) => {
+    const files = Array.from(e.target.files || []);
+    const imageFiles = files.filter((file) => file.type.startsWith("image/"));
+
+    if (imageFiles.length !== files.length) {
+      toast.warning("Chỉ chấp nhận file ảnh");
+    }
+
+    setSelectedFiles((prev) => [...prev, ...imageFiles]);
+  };
+
+  const removeSelectedFile = (index: number) => {
+    setSelectedFiles((prev) => prev.filter((_, i) => i !== index));
+  };
+
+  const handleUploadImages = async () => {
+    if (selectedFiles.length === 0) return;
+
+    setIsUploading(true);
+
+    try {
+      const uploadPromises = selectedFiles.map(async (file) => {
+        const timestamp = Date.now();
+        const randomString = Math.random().toString(36).substring(7);
+        const filePath = `${ticket.id}/${timestamp}_${randomString}_${file.name}`;
+
+        const { data: uploadData, error: uploadError } = await supabase.storage
+          .from("service_media")
+          .upload(filePath, file, {
+            cacheControl: "3600",
+            upsert: false,
+          });
+
+        if (uploadError) {
+          throw new Error(`Upload failed for ${file.name}: ${uploadError.message}`);
+        }
+
+        await addAttachmentMutation.mutateAsync({
+          ticket_id: ticket.id,
+          file_name: file.name,
+          file_path: uploadData.path,
+          file_type: file.type,
+          file_size: file.size,
+        });
+
+        return uploadData;
+      });
+
+      await Promise.all(uploadPromises);
+
+      toast.success(`Đã tải lên ${selectedFiles.length} ảnh thành công`);
+      setSelectedFiles([]);
+    } catch (error) {
+      console.error("Upload error:", error);
+      toast.error(error instanceof Error ? error.message : "Lỗi khi tải ảnh lên");
+    } finally {
+      setIsUploading(false);
+    }
+  };
+
+  const getPublicUrl = (filePath: string) => {
+    const { data } = supabase.storage
+      .from("service_media")
+      .getPublicUrl(filePath);
+    return data.publicUrl;
+  };
+
   const partsTotal = parts.reduce(
     (sum: number, part: any) => sum + (part.total_price || 0),
     0
@@ -236,105 +328,6 @@
     Number(formData.diagnosis_fee) +
     partsTotal -
     Number(formData.discount_amount);
-=======
-  const handleFileSelect = (e: React.ChangeEvent<HTMLInputElement>) => {
-    const files = Array.from(e.target.files || []);
-    const imageFiles = files.filter((file) => file.type.startsWith("image/"));
-
-    if (imageFiles.length !== files.length) {
-      toast.warning("Chỉ chấp nhận file ảnh");
-    }
-
-    setSelectedFiles((prev) => [...prev, ...imageFiles]);
-  };
-
-  const removeSelectedFile = (index: number) => {
-    setSelectedFiles((prev) => prev.filter((_, i) => i !== index));
-  };
-
-  const handleUploadImages = async () => {
-    if (selectedFiles.length === 0) return;
-
-    setIsUploading(true);
-
-    try {
-      const uploadPromises = selectedFiles.map(async (file) => {
-        const timestamp = Date.now();
-        const randomString = Math.random().toString(36).substring(7);
-        const filePath = `${ticket.id}/${timestamp}_${randomString}_${file.name}`;
-
-        const { data: uploadData, error: uploadError } = await supabase.storage
-          .from("service_media")
-          .upload(filePath, file, {
-            cacheControl: "3600",
-            upsert: false,
-          });
-
-        if (uploadError) {
-          throw new Error(`Upload failed for ${file.name}: ${uploadError.message}`);
-        }
-
-        await addAttachmentMutation.mutateAsync({
-          ticket_id: ticket.id,
-          file_name: file.name,
-          file_path: uploadData.path,
-          file_type: file.type,
-          file_size: file.size,
-        });
-
-        return uploadData;
-      });
-
-      await Promise.all(uploadPromises);
-
-      toast.success(`Đã tải lên ${selectedFiles.length} ảnh thành công`);
-      setSelectedFiles([]);
-    } catch (error) {
-      console.error("Upload error:", error);
-      toast.error(error instanceof Error ? error.message : "Lỗi khi tải ảnh lên");
-    } finally {
-      setIsUploading(false);
-    }
-  };
-
-  const handleDeleteAttachment = async (attachmentId: string, filePath: string) => {
-    if (!confirm("Bạn có chắc chắn muốn xóa ảnh này?")) return;
-
-    try {
-      // Delete from storage
-      const { error: storageError } = await supabase.storage
-        .from("service_media")
-        .remove([filePath]);
-
-      if (storageError) {
-        console.error("Storage delete error:", storageError);
-      }
-
-      // Delete from database
-      await deleteAttachmentMutation.mutateAsync({ id: attachmentId });
-    } catch (error) {
-      console.error("Delete error:", error);
-    }
-  };
-
-  const getPublicUrl = (filePath: string) => {
-    const { data } = supabase.storage
-      .from("service_media")
-      .getPublicUrl(filePath);
-    return data.publicUrl;
-  };
-
-  const formatFileSize = (bytes: number) => {
-    if (bytes === 0) return "0 Bytes";
-    const k = 1024;
-    const sizes = ["Bytes", "KB", "MB", "GB"];
-    const i = Math.floor(Math.log(bytes) / Math.log(k));
-    return Math.round(bytes / Math.pow(k, i) * 100) / 100 + " " + sizes[i];
-  };
-
-  const partsTotal = parts.reduce((sum: number, part: any) => sum + (part.total_price || 0), 0);
-  const totalCost = Number(formData.service_fee) + Number(formData.diagnosis_fee) + partsTotal - Number(formData.discount_amount);
->>>>>>> b616658b
 
   return (
     <form onSubmit={handleSubmit} className="grid gap-6">
