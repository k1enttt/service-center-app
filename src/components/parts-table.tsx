"use client";

import {
  IconChevronDown,
  IconChevronLeft,
  IconChevronRight,
  IconChevronsLeft,
  IconChevronsRight,
  IconEdit,
  IconLayoutColumns,
  IconPackage,
  IconPlus,
  IconDatabase,
} from "@tabler/icons-react";
import {
  type ColumnDef,
  type ColumnFiltersState,
  flexRender,
  getCoreRowModel,
  getFacetedRowModel,
  getFacetedUniqueValues,
  getFilteredRowModel,
  getPaginationRowModel,
  getSortedRowModel,
  type SortingState,
  useReactTable,
  type VisibilityState,
} from "@tanstack/react-table";
import * as React from "react";
import { toast } from "sonner";
import { z } from "zod";
import { Avatar, AvatarFallback, AvatarImage } from "@/components/ui/avatar";
import { Badge } from "@/components/ui/badge";
import { Button } from "@/components/ui/button";
import { Checkbox } from "@/components/ui/checkbox";
import {
  Drawer,
  DrawerClose,
  DrawerContent,
  DrawerDescription,
  DrawerFooter,
  DrawerHeader,
  DrawerTitle,
  DrawerTrigger,
} from "@/components/ui/drawer";
import {
  DropdownMenu,
  DropdownMenuCheckboxItem,
  DropdownMenuContent,
  DropdownMenuTrigger,
} from "@/components/ui/dropdown-menu";
import { Input } from "@/components/ui/input";
import { Label } from "@/components/ui/label";
import {
  Select,
  SelectContent,
  SelectItem,
  SelectTrigger,
  SelectValue,
} from "@/components/ui/select";
import { Separator } from "@/components/ui/separator";
import {
  Table,
  TableBody,
  TableCell,
  TableHead,
  TableHeader,
  TableRow,
} from "@/components/ui/table";
import { Tabs, TabsContent, TabsList, TabsTrigger } from "@/components/ui/tabs";
import { Textarea } from "@/components/ui/textarea";
import {
  Tooltip,
  TooltipContent,
  TooltipTrigger,
} from "@/components/ui/tooltip";
import { useIsMobile } from "@/hooks/use-mobile";
import { trpc } from "@/components/providers/trpc-provider";

export const partSchema = z.object({
  id: z.string(),
  name: z.string(),
  part_number: z.string().nullable(),
  sku: z.string().nullable(),
  description: z.string().nullable(),
  price: z.number(),
  cost_price: z.number(),
  stock_quantity: z.number(),
  image_url: z.string().nullable(),
  created_at: z.string(),
  updated_at: z.string(),
  created_by: z.string().nullable(),
  updated_by: z.string().nullable(),
});

const columns: ColumnDef<z.infer<typeof partSchema>>[] = [
  {
    id: "select",
    header: ({ table }) => (
      <div className="flex items-center justify-center">
        <Checkbox
          checked={
            table.getIsAllPageRowsSelected() ||
            (table.getIsSomePageRowsSelected() && "indeterminate")
          }
          onCheckedChange={(value) => table.toggleAllPageRowsSelected(!!value)}
          aria-label="Chọn tất cả"
        />
      </div>
    ),
    cell: ({ row }) => (
      <div className="flex items-center justify-center">
        <Checkbox
          checked={row.getIsSelected()}
          onCheckedChange={(value) => row.toggleSelected(!!value)}
          aria-label="Chọn hàng"
        />
      </div>
    ),
    enableSorting: false,
    enableHiding: false,
  },
  {
    accessorKey: "name",
    header: "Linh kiện",
    cell: ({ row }) => {
      return <PartViewer part={row.original} />;
    },
    enableHiding: false,
  },
  {
    accessorKey: "sku",
    header: "SKU",
    cell: ({ row }) => (
      <div className="font-mono text-sm">
        {row.original.sku || (
          <span className="text-muted-foreground italic">Không có SKU</span>
        )}
      </div>
    ),
  },
  {
    accessorKey: "price",
    header: "Giá bán",
    cell: ({ row }) => (
      <div className="font-medium">
        {new Intl.NumberFormat("vi-VN", {
          style: "currency",
          currency: "VND",
        }).format(row.original.price)}
      </div>
    ),
  },
  {
    accessorKey: "cost_price",
    header: "Giá vốn",
    cell: ({ row }) => (
      <div className="text-sm">
        {new Intl.NumberFormat("vi-VN", {
          style: "currency",
          currency: "VND",
        }).format(row.original.cost_price)}
      </div>
    ),
  },
  {
    accessorKey: "stock_quantity",
    header: "Tồn kho",
    cell: ({ row }) => (
      <div className="text-center">
        <span
          className={`inline-flex items-center px-2 py-1 rounded-full text-xs font-medium ${
            row.original.stock_quantity > 10
              ? "bg-green-100 text-green-800"
              : row.original.stock_quantity > 0
                ? "bg-yellow-100 text-yellow-800"
                : "bg-red-100 text-red-800"
          }`}
        >
          {row.original.stock_quantity}
        </span>
      </div>
    ),
  },
  {
    id: "actions",
    header: "Thao tác",
    cell: ({ row }) => <QuickActions part={row.original} />,
  },
];

function QuickActions({ part }: { part: z.infer<typeof partSchema> }) {
  return (
    <div className="flex items-center gap-1">
      {/* Edit Part */}
      <Tooltip>
<<<<<<< HEAD
        <TooltipTrigger>
          <PartsModal
            part={part}
            mode="edit"
            trigger={
=======
        <PartsModal
          part={part}
          mode="edit"
          trigger={
            <TooltipTrigger asChild>
>>>>>>> 109da46e
              <Button
                variant="ghost"
                size="sm"
                className="size-9 p-0 text-muted-foreground hover:text-foreground"
              >
                <IconEdit className="size-5" />
              </Button>
<<<<<<< HEAD
            }
            onSuccess={() => window.location.reload()}
          />
        </TooltipTrigger>
        <TooltipContent>
          <p>Chỉnh sửa linh kiện</p>
        </TooltipContent>
      </Tooltip>

      {/* Clone Part */}
      <Tooltip>
        <TooltipTrigger asChild>
          <Button
            variant="ghost"
            size="sm"
            className="size-9 p-0 text-muted-foreground hover:text-foreground"
            onClick={handleClone}
          >
            <IconCopy className="size-5" />
          </Button>
        </TooltipTrigger>
        <TooltipContent>
          <p>Sao chép linh kiện</p>
        </TooltipContent>
      </Tooltip>

      {/* Delete Part */}
      <Tooltip>
        <TooltipTrigger asChild>
          <Button
            variant="ghost"
            size="sm"
            className="size-9 p-0 text-muted-foreground hover:text-destructive"
            onClick={handleDelete}
            disabled={isDeleting}
          >
            <IconTrash className="size-5" />
          </Button>
        </TooltipTrigger>
=======
            </TooltipTrigger>
          }
          onSuccess={() => window.location.reload()}
        />
>>>>>>> 109da46e
        <TooltipContent>
          <p>Chỉnh sửa linh kiện</p>
        </TooltipContent>
      </Tooltip>
    </div>
  );
}

export function PartsTable({
  data: initialData,
}: {
  data: z.infer<typeof partSchema>[];
}) {
  const [rowSelection, setRowSelection] = React.useState({});
  const [columnVisibility, setColumnVisibility] =
    React.useState<VisibilityState>({});
  const [columnFilters, setColumnFilters] = React.useState<ColumnFiltersState>(
    [],
  );
  const [sorting, setSorting] = React.useState<SortingState>([]);
  const [pagination, setPagination] = React.useState({
    pageIndex: 0,
    pageSize: 10,
  });
  const [searchValue, setSearchValue] = React.useState("");

  const filteredData = React.useMemo(() => {
    if (!searchValue) return initialData;

    return initialData.filter((item) => {
      const searchLower = searchValue.toLowerCase();
      return (
        item.name.toLowerCase().includes(searchLower) ||
        item.sku?.toLowerCase().includes(searchLower)
      );
    });
  }, [initialData, searchValue]);

  const table = useReactTable({
    data: filteredData,
    columns,
    state: {
      sorting,
      columnVisibility,
      rowSelection,
      columnFilters,
      pagination,
    },
    getRowId: (row) => row.id,
    enableRowSelection: true,
    onRowSelectionChange: setRowSelection,
    onSortingChange: setSorting,
    onColumnFiltersChange: setColumnFilters,
    onColumnVisibilityChange: setColumnVisibility,
    onPaginationChange: setPagination,
    getCoreRowModel: getCoreRowModel(),
    getFilteredRowModel: getFilteredRowModel(),
    getPaginationRowModel: getPaginationRowModel(),
    getSortedRowModel: getSortedRowModel(),
    getFacetedRowModel: getFacetedRowModel(),
    getFacetedUniqueValues: getFacetedUniqueValues(),
  });

  return (
    <Tabs
      defaultValue="parts-list"
      className="w-full flex-col justify-start gap-6"
    >
      <div className="flex items-center justify-between px-4 lg:px-6">
        <Label htmlFor="view-selector" className="sr-only">
          View
        </Label>
        <Select defaultValue="parts-list">
          <SelectTrigger
            className="flex w-fit @4xl/main:hidden"
            size="sm"
            id="view-selector"
          >
            <SelectValue placeholder="Chọn chế độ xem" />
          </SelectTrigger>
          <SelectContent>
            <SelectItem value="parts-list">DS Linh kiện</SelectItem>
            <SelectItem value="categories">Danh mục</SelectItem>
            <SelectItem value="inventory">Tồn kho</SelectItem>
          </SelectContent>
        </Select>
        <TabsList className="**:data-[slot=badge]:bg-muted-foreground/30 hidden **:data-[slot=badge]:size-5 **:data-[slot=badge]:rounded-full **:data-[slot=badge]:px-1 @4xl/main:flex">
          <TabsTrigger value="parts-list">DS Linh kiện</TabsTrigger>
          <TabsTrigger value="categories">
            Danh mục <Badge variant="secondary">5</Badge>
          </TabsTrigger>
          <TabsTrigger value="inventory">Tồn kho</TabsTrigger>
        </TabsList>
        <div className="flex items-center gap-2">
          <DropdownMenu>
            <DropdownMenuTrigger asChild>
              <Button variant="outline" size="sm">
                <IconLayoutColumns />
                <span className="hidden lg:inline">Tùy chỉnh cột</span>
                <span className="lg:hidden">Cột</span>
                <IconChevronDown />
              </Button>
            </DropdownMenuTrigger>
            <DropdownMenuContent align="end" className="w-56">
              {table
                .getAllColumns()
                .filter(
                  (column) =>
                    typeof column.accessorFn !== "undefined" &&
                    column.getCanHide(),
                )
                .map((column) => {
                  const columnDisplayNames: Record<string, string> = {
                    sku: "SKU",
                    name: "Linh kiện",
                    price: "Giá bán",
                    cost_price: "Giá vốn",
                    stock_quantity: "Tồn kho",
                  };
                  return (
                    <DropdownMenuCheckboxItem
                      key={column.id}
                      checked={column.getIsVisible()}
                      onCheckedChange={(value) =>
                        column.toggleVisibility(!!value)
                      }
                    >
                      {columnDisplayNames[column.id] || column.id}
                    </DropdownMenuCheckboxItem>
                  );
                })}
            </DropdownMenuContent>
          </DropdownMenu>
          <PartsModal
            mode="add"
            trigger={
              <Button variant="outline" size="sm">
                <IconPlus />
                <span className="hidden lg:inline">Thêm linh kiện</span>
              </Button>
            }
            onSuccess={() => window.location.reload()}
          />
          <AddSamplePartsButton onSuccess={() => window.location.reload()} />
        </div>
      </div>
      <TabsContent
        value="parts-list"
        className="relative flex flex-col gap-4 px-4 lg:px-6"
      >
        <div className="flex items-center gap-2">
          <Input
            placeholder="Tìm theo tên hoặc SKU..."
            value={searchValue}
            onChange={(event) => setSearchValue(event.target.value)}
            className="max-w-sm"
          />
        </div>
        <div className="overflow-hidden rounded-lg border">
          <Table>
            <TableHeader className="bg-muted sticky top-0 z-10">
              {table.getHeaderGroups().map((headerGroup) => (
                <TableRow key={headerGroup.id}>
                  {headerGroup.headers.map((header) => {
                    return (
                      <TableHead key={header.id} colSpan={header.colSpan}>
                        {header.isPlaceholder
                          ? null
                          : flexRender(
                              header.column.columnDef.header,
                              header.getContext(),
                            )}
                      </TableHead>
                    );
                  })}
                </TableRow>
              ))}
            </TableHeader>
            <TableBody>
              {table.getRowModel().rows?.length ? (
                table.getRowModel().rows.map((row) => (
                  <TableRow
                    key={row.id}
                    data-state={row.getIsSelected() && "selected"}
                  >
                    {row.getVisibleCells().map((cell) => (
                      <TableCell key={cell.id}>
                        {flexRender(
                          cell.column.columnDef.cell,
                          cell.getContext(),
                        )}
                      </TableCell>
                    ))}
                  </TableRow>
                ))
              ) : (
                <TableRow>
                  <TableCell
                    colSpan={columns.length}
                    className="h-24 text-center"
                  >
                    Không tìm thấy linh kiện nào.
                  </TableCell>
                </TableRow>
              )}
            </TableBody>
          </Table>
        </div>
        <div className="flex items-center justify-between px-4">
          <div className="text-muted-foreground hidden flex-1 text-sm lg:flex">
            Đã chọn {table.getFilteredSelectedRowModel().rows.length} trong{" "}
            {table.getFilteredRowModel().rows.length} linh kiện.
          </div>
          <div className="flex w-full items-center gap-8 lg:w-fit">
            <div className="hidden items-center gap-2 lg:flex">
              <Label htmlFor="rows-per-page" className="text-sm font-medium">
                Số hàng trên trang
              </Label>
              <Select
                value={`${table.getState().pagination.pageSize}`}
                onValueChange={(value) => {
                  table.setPageSize(Number(value));
                }}
              >
                <SelectTrigger size="sm" className="w-20" id="rows-per-page">
                  <SelectValue
                    placeholder={table.getState().pagination.pageSize}
                  />
                </SelectTrigger>
                <SelectContent side="top">
                  {[10, 20, 30, 40, 50].map((pageSize) => (
                    <SelectItem key={pageSize} value={`${pageSize}`}>
                      {pageSize}
                    </SelectItem>
                  ))}
                </SelectContent>
              </Select>
            </div>
            <div className="flex w-fit items-center justify-center text-sm font-medium">
              Trang {table.getState().pagination.pageIndex + 1} trên{" "}
              {table.getPageCount()}
            </div>
            <div className="ml-auto flex items-center gap-2 lg:ml-0">
              <Button
                variant="outline"
                className="hidden h-8 w-8 p-0 lg:flex"
                onClick={() => table.setPageIndex(0)}
                disabled={!table.getCanPreviousPage()}
              >
                <span className="sr-only">Đến trang đầu</span>
                <IconChevronsLeft />
              </Button>
              <Button
                variant="outline"
                className="size-8"
                size="icon"
                onClick={() => table.previousPage()}
                disabled={!table.getCanPreviousPage()}
              >
                <span className="sr-only">Trang trước</span>
                <IconChevronLeft />
              </Button>
              <Button
                variant="outline"
                className="size-8"
                size="icon"
                onClick={() => table.nextPage()}
                disabled={!table.getCanNextPage()}
              >
                <span className="sr-only">Trang tiếp</span>
                <IconChevronRight />
              </Button>
              <Button
                variant="outline"
                className="hidden size-8 lg:flex"
                size="icon"
                onClick={() => table.setPageIndex(table.getPageCount() - 1)}
                disabled={!table.getCanNextPage()}
              >
                <span className="sr-only">Đến trang cuối</span>
                <IconChevronsRight />
              </Button>
            </div>
          </div>
        </div>
      </TabsContent>
      <TabsContent value="categories" className="flex flex-col px-4 lg:px-6">
        <div className="aspect-video w-full flex-1 rounded-lg border border-dashed"></div>
      </TabsContent>
      <TabsContent value="inventory" className="flex flex-col px-4 lg:px-6">
        <div className="aspect-video w-full flex-1 rounded-lg border border-dashed"></div>
      </TabsContent>
    </Tabs>
  );
}

function PartViewer({ part }: { part: z.infer<typeof partSchema> }) {
  return (
    <PartsModal
      part={part}
      mode="edit"
      trigger={
        <Button variant="ghost" className="flex items-center gap-3 p-2 h-auto">
          <Avatar className="size-8">
            <AvatarImage src={part.image_url || ""} />
            <AvatarFallback>
              <IconPackage className="size-4" />
            </AvatarFallback>
          </Avatar>
          <div className="flex flex-col items-start">
            <div className="font-medium">{part.name}</div>
            <div className="text-sm text-muted-foreground font-mono">
              {part.part_number || (
                <span className="italic">Không có mã linh kiện</span>
              )}
            </div>
          </div>
        </Button>
      }
      onSuccess={() => window.location.reload()}
    />
  );
}

interface PartsModalProps {
  part?: z.infer<typeof partSchema>;
  mode: "add" | "edit";
  trigger: React.ReactNode;
  onSuccess?: () => void;
}

function PartsModal({ part, mode, trigger, onSuccess }: PartsModalProps) {
  const isMobile = useIsMobile();
  const [open, setOpen] = React.useState(false);
  const [formData, setFormData] = React.useState({
    name: "",
    part_number: "",
    sku: "",
    description: "",
    price: 0,
    cost_price: 0,
    stock_quantity: 0,
    image_url: "",
  });

  const createPartMutation = trpc.parts.createPart.useMutation({
    onSuccess: (data) => {
      const successMessage = "Tạo linh kiện thành công";
      console.log("[Parts] Create part success:", successMessage, { partData: formData, response: data });
      toast.success(successMessage);
      setOpen(false);
      if (onSuccess) onSuccess();
    },
    onError: (error) => {
      const errorMessage = error.message || "Tạo linh kiện thất bại";
      console.error("[Parts] Create part error:", errorMessage, { partData: formData, error });
      toast.error(errorMessage);
    },
  });

  const updatePartMutation = trpc.parts.updatePart.useMutation({
    onSuccess: (data) => {
      const successMessage = "Cập nhật linh kiện thành công";
      console.log("[Parts] Update part success:", successMessage, { partId: part?.id, partData: formData, response: data });
      toast.success(successMessage);
      setOpen(false);
      if (onSuccess) onSuccess();
    },
    onError: (error) => {
      const errorMessage = error.message || "Cập nhật linh kiện thất bại";
      console.error("[Parts] Update part error:", errorMessage, { partId: part?.id, partData: formData, error });
      toast.error(errorMessage);
    },
  });

  const isLoading =
    createPartMutation.status === "pending" ||
    updatePartMutation.status === "pending";

  // Reset form when modal opens or mode/part changes
  React.useEffect(() => {
    if (open) {
      setFormData({
        name: part?.name || "",
        part_number: part?.part_number || "",
        sku: part?.sku || "",
        description: part?.description || "",
        price: part?.price || 0,
        cost_price: part?.cost_price || 0,
        stock_quantity: part?.stock_quantity || 0,
        image_url: part?.image_url || "",
      });
    }
  }, [open, part]);

  const handleSubmit = async (e: React.FormEvent) => {
    e.preventDefault();

    if (!formData.name) {
      const errorMessage = "Vui lòng nhập tên linh kiện";
      console.error("[Parts] Validation error:", errorMessage, { formData });
      toast.error(errorMessage);
      return;
    }

    if (formData.price <= 0) {
      const errorMessage = "Vui lòng nhập giá hợp lệ";
      console.error("[Parts] Validation error:", errorMessage, { price: formData.price, formData });
      toast.error(errorMessage);
      return;
    }

    if (formData.cost_price < 0) {
      const errorMessage = "Giá vốn không thể âm";
      console.error("[Parts] Validation error:", errorMessage, { cost_price: formData.cost_price, formData });
      toast.error(errorMessage);
      return;
    }

    if (formData.stock_quantity < 0) {
      const errorMessage = "Số lượng tồn kho không thể âm";
      console.error("[Parts] Validation error:", errorMessage, { stock_quantity: formData.stock_quantity, formData });
      toast.error(errorMessage);
      return;
    }

    if (mode === "add") {
      createPartMutation.mutate({
        name: formData.name,
        part_number: formData.part_number || null,
        sku: formData.sku || null,
        description: formData.description || null,
        price: formData.price,
        cost_price: formData.cost_price,
        stock_quantity: formData.stock_quantity,
        image_url: formData.image_url || null,
      });
    } else if (part) {
      updatePartMutation.mutate({
        id: part.id,
        name: formData.name,
        part_number: formData.part_number || null,
        sku: formData.sku || null,
        description: formData.description || null,
        price: formData.price,
        cost_price: formData.cost_price,
        stock_quantity: formData.stock_quantity,
        image_url: formData.image_url || null,
      });
    }
  };

  return (
    <Drawer
      open={open}
      onOpenChange={setOpen}
      direction={isMobile ? "bottom" : "right"}
    >
      <DrawerTrigger asChild>{trigger}</DrawerTrigger>
      <DrawerContent>
        <DrawerHeader className="gap-1">
          <DrawerTitle className="flex items-center gap-3">
            {mode === "edit" && (
              <Avatar className="size-10">
                <AvatarImage src={part?.image_url || ""} />
                <AvatarFallback>
                  <IconPackage className="size-5" />
                </AvatarFallback>
              </Avatar>
            )}
            {mode === "add" ? "Thêm linh kiện mới" : part?.name}
          </DrawerTitle>
          <DrawerDescription>
            {mode === "add"
              ? "Tạo linh kiện mới với thông tin cần thiết."
              : "Chi tiết linh kiện và tùy chọn quản lý"}
          </DrawerDescription>
        </DrawerHeader>
        <div className="flex flex-col gap-4 overflow-y-auto px-4 text-sm">
          <div className="flex flex-col gap-4">
            <div className="flex flex-col gap-3">
              <Label htmlFor="name">Tên linh kiện *</Label>
              <Input
                id="name"
                value={formData.name}
                onChange={(e) =>
                  setFormData({ ...formData, name: e.target.value })
                }
                placeholder="Nhập tên linh kiện"
                required
              />
            </div>
            <div className="grid grid-cols-2 gap-4">
              <div className="flex flex-col gap-3">
                <Label htmlFor="part_number">Mã linh kiện</Label>
                <Input
                  id="part_number"
                  value={formData.part_number}
                  onChange={(e) =>
                    setFormData({ ...formData, part_number: e.target.value })
                  }
                  placeholder="Nhập mã linh kiện (tùy chọn)"
                />
              </div>
              <div className="flex flex-col gap-3">
                <Label htmlFor="sku">SKU</Label>
                <Input
                  id="sku"
                  value={formData.sku}
                  onChange={(e) =>
                    setFormData({ ...formData, sku: e.target.value })
                  }
                  placeholder="Nhập SKU (tùy chọn)"
                />
              </div>
            </div>
            <div className="grid grid-cols-2 gap-4">
              <div className="flex flex-col gap-3">
                <Label htmlFor="price">Giá bán * (VND)</Label>
                <Input
                  id="price"
                  type="number"
                  min="0"
                  step="1000"
                  value={formData.price}
                  onChange={(e) =>
                    setFormData({ ...formData, price: Number(e.target.value) })
                  }
                  placeholder="Nhập giá bán"
                  required
                />
              </div>
              <div className="flex flex-col gap-3">
                <Label htmlFor="cost_price">Giá vốn * (VND)</Label>
                <Input
                  id="cost_price"
                  type="number"
                  min="0"
                  step="1000"
                  value={formData.cost_price}
                  onChange={(e) =>
                    setFormData({
                      ...formData,
                      cost_price: Number(e.target.value),
                    })
                  }
                  placeholder="Nhập giá vốn"
                  required
                />
              </div>
            </div>
            <div className="flex flex-col gap-3">
              <Label htmlFor="stock_quantity">Số lượng tồn kho *</Label>
              <Input
                id="stock_quantity"
                type="number"
                min="0"
                step="1"
                value={formData.stock_quantity}
                onChange={(e) =>
                  setFormData({
                    ...formData,
                    stock_quantity: Number(e.target.value),
                  })
                }
                placeholder="Nhập số lượng tồn kho"
                required
              />
            </div>
            <div className="flex flex-col gap-3">
              <Label htmlFor="description">Mô tả</Label>
              <Textarea
                id="description"
                value={formData.description}
                onChange={(e) =>
                  setFormData({ ...formData, description: e.target.value })
                }
                placeholder="Nhập mô tả linh kiện (tùy chọn)"
                rows={3}
              />
            </div>
            <div className="flex flex-col gap-3">
              <Label htmlFor="image_url">Đường dẫn hình ảnh</Label>
              <Input
                id="image_url"
                value={formData.image_url}
                onChange={(e) =>
                  setFormData({ ...formData, image_url: e.target.value })
                }
                placeholder="Nhập đường dẫn hình ảnh (tùy chọn)"
              />
            </div>
            {mode === "edit" && part && (
              <>
                <Separator />
                <div className="grid grid-cols-2 gap-4 text-sm">
                  <div className="space-y-1">
                    <Label className="text-muted-foreground">ID Linh kiện</Label>
                    <div className="font-mono text-xs">{part.id}</div>
                  </div>
                  <div className="space-y-1">
                    <Label className="text-muted-foreground">Giá bán</Label>
                    <div>
                      {new Intl.NumberFormat("vi-VN", {
                        style: "currency",
                        currency: "VND",
                      }).format(part.price)}
                    </div>
                  </div>
                  <div className="space-y-1">
                    <Label className="text-muted-foreground">Giá vốn</Label>
                    <div>
                      {new Intl.NumberFormat("vi-VN", {
                        style: "currency",
                        currency: "VND",
                      }).format(part.cost_price)}
                    </div>
                  </div>
                  <div className="space-y-1">
                    <Label className="text-muted-foreground">
                      Số lượng tồn kho
                    </Label>
                    <div className="flex items-center gap-2">
                      <span>{part.stock_quantity}</span>
                      <span
                        className={`inline-flex items-center px-2 py-1 rounded-full text-xs font-medium ${
                          part.stock_quantity > 10
                            ? "bg-green-100 text-green-800"
                            : part.stock_quantity > 0
                              ? "bg-yellow-100 text-yellow-800"
                              : "bg-red-100 text-red-800"
                        }`}
                      >
                        {part.stock_quantity > 10
                          ? "Còn hàng"
                          : part.stock_quantity > 0
                            ? "Sắp hết hàng"
                            : "Hết hàng"}
                      </span>
                    </div>
                  </div>
                  <div className="space-y-1">
                    <Label className="text-muted-foreground">Giá trị tồn kho</Label>
                    <div>
                      {new Intl.NumberFormat("vi-VN", {
                        style: "currency",
                        currency: "VND",
                      }).format(part.cost_price * part.stock_quantity)}
                    </div>
                  </div>
                  <div className="space-y-1">
                    <Label className="text-muted-foreground">
                      Tỷ lệ lợi nhuận
                    </Label>
                    <div>
                      {part.price > 0 ? (
                        <span
                          className={`font-medium ${
                            (
                              ((part.price - part.cost_price) / part.price) *
                                100
                            ) > 20
                              ? "text-green-600"
                              : "text-yellow-600"
                          }`}
                        >
                          {(
                            ((part.price - part.cost_price) / part.price) *
                            100
                          ).toFixed(1)}
                          %
                        </span>
                      ) : (
                        <span className="text-muted-foreground">N/A</span>
                      )}
                    </div>
                  </div>
                  <div className="space-y-1">
                    <Label className="text-muted-foreground">Ngày tạo</Label>
                    <div>{new Date(part.created_at).toLocaleDateString()}</div>
                  </div>
                  <div className="space-y-1">
                    <Label className="text-muted-foreground">Ngày cập nhật</Label>
                    <div>{new Date(part.updated_at).toLocaleDateString()}</div>
                  </div>
                </div>
              </>
            )}
          </div>
        </div>
        <DrawerFooter>
          <Button
            onClick={handleSubmit}
            disabled={isLoading}
          >
            {isLoading
              ? mode === "add"
                ? "Đang tạo..."
                : "Đang cập nhật..."
              : mode === "add"
                ? "Tạo linh kiện"
                : "Lưu thay đổi"}
          </Button>
          <DrawerClose asChild>
            <Button variant="outline" disabled={isLoading}>
              Hủy bỏ
            </Button>
          </DrawerClose>
        </DrawerFooter>
      </DrawerContent>
    </Drawer>
  );
}

function AddSamplePartsButton({ onSuccess }: { onSuccess?: () => void }) {
  const [isLoading, setIsLoading] = React.useState(false);

  const createPartMutation = trpc.parts.createPart.useMutation({
    onSuccess: (data) => {
      // Success is handled in the batch operation
      console.log("[Parts] Sample part created:", { response: data });
    },
    onError: (error) => {
      const errorMessage = error.message || "Lỗi khi tạo linh kiện mẫu";
      console.error("[Parts] Sample part creation error:", errorMessage, { error });
      toast.error(errorMessage);
    },
  });

  const sampleParts = [
    {
      name: "Ốc GPU - Ốc lò xo (6.8mm)",
      part_number: "OC-GPU-6.8",
      sku: "SKU-001",
      description: "Ốc lò xo cho GPU, kích thước 6.8mm",
      price: Math.floor(Math.random() * 50000) + 10000, // 10k-60k VND
      cost_price: Math.floor(Math.random() * 30000) + 5000, // 5k-35k VND
      stock_quantity: Math.floor(Math.random() * 100) + 10, // 10-110
      image_url: null,
    },
    {
      name: "Ốc Backplate - Ốc tròn 5.7x2.2mm",
      part_number: "OC-BP-5.7x2.2",
      sku: "SKU-002",
      description: "Ốc tròn cho backplate, kích thước 5.7x2.2mm",
      price: Math.floor(Math.random() * 40000) + 8000,
      cost_price: Math.floor(Math.random() * 25000) + 4000,
      stock_quantity: Math.floor(Math.random() * 80) + 15,
      image_url: null,
    },
    {
      name: "Ốc gắn FE - Ốc dù 4.6x2.2mm",
      part_number: "OC-FE-4.6x2.2-DU",
      sku: "SKU-003",
      description: "Ốc dù cho FE, kích thước 4.6x2.2mm",
      price: Math.floor(Math.random() * 35000) + 12000,
      cost_price: Math.floor(Math.random() * 20000) + 6000,
      stock_quantity: Math.floor(Math.random() * 60) + 20,
      image_url: null,
    },
    {
      name: "Ốc gắn FE - Ốc dù 3.3x1.8mm",
      part_number: "OC-FE-3.3x1.8-DU",
      sku: "SKU-004",
      description: "Ốc dù cho FE, kích thước 3.3x1.8mm",
      price: Math.floor(Math.random() * 30000) + 10000,
      cost_price: Math.floor(Math.random() * 18000) + 5000,
      stock_quantity: Math.floor(Math.random() * 70) + 15,
      image_url: null,
    },
    {
      name: "Ốc gắn FE - Ốc tròn 4.6x2.2mm",
      part_number: "OC-FE-4.6x2.2-TRON",
      sku: "SKU-005",
      description: "Ốc tròn cho FE, kích thước 4.6x2.2mm",
      price: Math.floor(Math.random() * 32000) + 11000,
      cost_price: Math.floor(Math.random() * 19000) + 5500,
      stock_quantity: Math.floor(Math.random() * 90) + 10,
      image_url: null,
    },
    {
      name: "Tấm backplate - Backplate Zotac ZT-B50620H-10M",
      part_number: "BP-ZOTAC-ZT-B50620H-10M",
      sku: "SKU-006",
      description: "Tấm backplate cho card đồ họa Zotac ZT-B50620H-10M",
      price: Math.floor(Math.random() * 200000) + 150000,
      cost_price: Math.floor(Math.random() * 120000) + 80000,
      stock_quantity: Math.floor(Math.random() * 30) + 5,
      image_url: null,
    },
    {
      name: "Miếng FE - FE Zotac Gaming mã 144600",
      part_number: "FE-ZOTAC-144600",
      sku: "SKU-007",
      description: "Miếng FE cho card đồ họa Zotac Gaming mã 144600",
      price: Math.floor(Math.random() * 180000) + 120000,
      cost_price: Math.floor(Math.random() * 100000) + 70000,
      stock_quantity: Math.floor(Math.random() * 25) + 8,
      image_url: null,
    },
    {
      name: "Cụm Tản Nhiệt + ốp - Bộ tản nhiệt Zotac mã 251-20927-732TF",
      part_number: "TN-ZOTAC-251-20927-732TF",
      sku: "SKU-008",
      description: "Bộ tản nhiệt hoàn chỉnh cho card đồ họa Zotac mã 251-20927-732TF",
      price: Math.floor(Math.random() * 500000) + 300000,
      cost_price: Math.floor(Math.random() * 300000) + 180000,
      stock_quantity: Math.floor(Math.random() * 20) + 3,
      image_url: null,
    },
    {
      name: "Quạt tản nhiệt - Quạt VGA 87.5mm 12V-0.6A (TF90S12H-15DAA)",
      part_number: "FAN-TF90S12H-15DAA",
      sku: "SKU-009",
      description: "Quạt tản nhiệt VGA 87.5mm 12V-0.6A model TF90S12H-15DAA",
      price: Math.floor(Math.random() * 250000) + 100000,
      cost_price: Math.floor(Math.random() * 150000) + 60000,
      stock_quantity: Math.floor(Math.random() * 40) + 12,
      image_url: null,
    },
  ];

  const handleAddSampleParts = async () => {
    setIsLoading(true);
    console.log("[Parts] Adding sample parts started:", { totalParts: sampleParts.length });

    try {
      let successCount = 0;
      const totalParts = sampleParts.length;

      for (const part of sampleParts) {
        try {
          await createPartMutation.mutateAsync(part);
          successCount++;
        } catch (error) {
          console.error(`[Parts] Failed to create sample part: ${part.name}`, error);
        }
      }

      if (successCount === totalParts) {
        const successMessage = `Đã thêm thành công ${successCount} linh kiện mẫu`;
        console.log("[Parts] All sample parts added successfully:", successMessage, { successCount, totalParts });
        toast.success(successMessage);
      } else if (successCount > 0) {
        const successMessage = `Đã thêm thành công ${successCount}/${totalParts} linh kiện mẫu`;
        console.log("[Parts] Partial sample parts added:", successMessage, { successCount, totalParts });
        toast.success(successMessage);
      } else {
        const errorMessage = "Không thể thêm linh kiện mẫu nào";
        console.error("[Parts] No sample parts added:", errorMessage, { successCount, totalParts });
        toast.error(errorMessage);
      }

      if (successCount > 0 && onSuccess) {
        onSuccess();
      }
    } catch (error) {
      const errorMessage = "Lỗi khi thêm linh kiện mẫu";
      console.error("[Parts] Sample parts addition error:", errorMessage, { error });
      toast.error(errorMessage);
    } finally {
      setIsLoading(false);
    }
  };

  return (
    <Button
      variant="outline"
      size="sm"
      onClick={handleAddSampleParts}
      disabled={isLoading}
    >
      <IconDatabase />
      <span className="hidden lg:inline">
        {isLoading ? "Đang thêm..." : "Thêm mẫu"}
      </span>
    </Button>
  );
}<|MERGE_RESOLUTION|>--- conflicted
+++ resolved
@@ -194,19 +194,11 @@
     <div className="flex items-center gap-1">
       {/* Edit Part */}
       <Tooltip>
-<<<<<<< HEAD
-        <TooltipTrigger>
-          <PartsModal
-            part={part}
-            mode="edit"
-            trigger={
-=======
         <PartsModal
           part={part}
           mode="edit"
           trigger={
             <TooltipTrigger asChild>
->>>>>>> 109da46e
               <Button
                 variant="ghost"
                 size="sm"
@@ -214,52 +206,10 @@
               >
                 <IconEdit className="size-5" />
               </Button>
-<<<<<<< HEAD
-            }
-            onSuccess={() => window.location.reload()}
-          />
-        </TooltipTrigger>
-        <TooltipContent>
-          <p>Chỉnh sửa linh kiện</p>
-        </TooltipContent>
-      </Tooltip>
-
-      {/* Clone Part */}
-      <Tooltip>
-        <TooltipTrigger asChild>
-          <Button
-            variant="ghost"
-            size="sm"
-            className="size-9 p-0 text-muted-foreground hover:text-foreground"
-            onClick={handleClone}
-          >
-            <IconCopy className="size-5" />
-          </Button>
-        </TooltipTrigger>
-        <TooltipContent>
-          <p>Sao chép linh kiện</p>
-        </TooltipContent>
-      </Tooltip>
-
-      {/* Delete Part */}
-      <Tooltip>
-        <TooltipTrigger asChild>
-          <Button
-            variant="ghost"
-            size="sm"
-            className="size-9 p-0 text-muted-foreground hover:text-destructive"
-            onClick={handleDelete}
-            disabled={isDeleting}
-          >
-            <IconTrash className="size-5" />
-          </Button>
-        </TooltipTrigger>
-=======
             </TooltipTrigger>
           }
           onSuccess={() => window.location.reload()}
         />
->>>>>>> 109da46e
         <TooltipContent>
           <p>Chỉnh sửa linh kiện</p>
         </TooltipContent>
