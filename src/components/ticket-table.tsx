--- conflicted
+++ resolved
@@ -28,12 +28,6 @@
   getCoreRowModel,
   getPaginationRowModel,
   getSortedRowModel,
-<<<<<<< HEAD
-  type Header,
-  type HeaderGroup,
-  type Row,
-=======
->>>>>>> 109da46e
   type SortingState,
   useReactTable,
   type VisibilityState,
@@ -177,156 +171,6 @@
   );
 }
 
-<<<<<<< HEAD
-interface DataTableProps<TData extends { id: string }, TValue> {
-  columns: ColumnDef<TData, TValue>[];
-  data: TData[];
-  table: any; // Add this prop
-  onDragEnd: (event: any) => void;
-}
-
-function DataTable<TData extends { id: string }, TValue>({
-  columns,
-  data,
-  table, // Use the passed table instance
-  sensors,
-  sortableId,
-  dataIds,
-  onDragEnd,
-}: DataTableProps<TData, TValue> & {
-  sensors: any;
-  sortableId: string;
-  dataIds: UniqueIdentifier[];
-}) {
-  return (
-    <><div className="overflow-hidden rounded-lg border">
-      <DndContext
-        sensors={sensors}
-        collisionDetection={closestCenter}
-        onDragEnd={onDragEnd}
-        modifiers={[restrictToVerticalAxis]}
-        id={sortableId}
-      >
-        <Table>
-          <TableHeader className="bg-muted sticky top-0 z-10">
-            {table.getHeaderGroups().map((headerGroup: HeaderGroup<TData>) => (
-              <TableRow key={headerGroup.id}>
-                {headerGroup.headers.map((header: Header<TData, unknown>) => {
-                  return (
-                    <TableHead key={header.id} colSpan={header.colSpan}>
-                      {header.isPlaceholder
-                        ? null
-                        : flexRender(
-                            header.column.columnDef.header,
-                            header.getContext(),
-                          )}
-                    </TableHead>
-                  );
-                })}
-              </TableRow>
-            ))}
-          </TableHeader>
-          <TableBody className="**:data-[slot=table-cell]:first:w-8">
-            {table.getRowModel().rows?.length ? (
-              <SortableContext
-                items={dataIds}
-                strategy={verticalListSortingStrategy}
-              >
-                {table.getRowModel().rows.map((row: Row<TData>) => (
-                  <DraggableRow<TData> key={row.id} row={row} />
-                ))}
-              </SortableContext>
-            ) : (
-              <TableRow>
-                <TableCell
-                  colSpan={columns.length}
-                  className="h-24 text-center"
-                >
-                  Không tìm thấy phiếu dịch vụ.
-                </TableCell>
-              </TableRow>
-            )}
-          </TableBody>
-        </Table>
-      </DndContext>
-    </div>
-    <div className="flex items-center justify-between px-4">
-        <div className="text-muted-foreground hidden flex-1 text-sm lg:flex">
-          {table.getFilteredSelectedRowModel().rows.length} đã chọn{" "}
-          {table.getFilteredRowModel().rows.length} phiếu.
-        </div>
-        <div className="flex w-full items-center gap-8 lg:w-fit">
-          <div className="hidden items-center gap-2 lg:flex">
-            <Label htmlFor="rows-per-page" className="text-sm font-medium">
-              Số dòng trên trang
-            </Label>
-            <Select
-              value={`${table.getState().pagination.pageSize}`}
-              onValueChange={(value) => {
-                table.setPageSize(Number(value));
-              }}
-            >
-              <SelectTrigger size="sm" className="w-20" id="rows-per-page">
-                <SelectValue
-                  placeholder={table.getState().pagination.pageSize}
-                />
-              </SelectTrigger>
-              <SelectContent side="top">
-                {[10, 20, 30, 40, 50].map((pageSize) => (
-                  <SelectItem key={pageSize} value={`${pageSize}`}>
-                    {pageSize}
-                  </SelectItem>
-                ))}
-              </SelectContent>
-            </Select>
-          </div>
-          <div className="flex w-fit items-center justify-center text-sm font-medium">
-            Trang {table.getState().pagination.pageIndex + 1} trên{" "}
-            {table.getPageCount()}
-          </div>
-          <div className="ml-auto flex items-center gap-2 lg:ml-0">
-            <Button
-              variant="outline"
-              className="hidden h-8 w-8 p-0 lg:flex"
-              onClick={() => table.setPageIndex(0)}
-              disabled={!table.getCanPreviousPage()}
-            >
-              <span className="sr-only">Đến trang đầu</span>
-              <IconChevronsLeft />
-            </Button>
-            <Button
-              variant="outline"
-              className="size-8"
-              size="icon"
-              onClick={() => table.previousPage()}
-              disabled={!table.getCanPreviousPage()}
-            >
-              <span className="sr-only">Trang trước</span>
-              <IconChevronLeft />
-            </Button>
-            <Button
-              variant="outline"
-              className="size-8"
-              size="icon"
-              onClick={() => table.nextPage()}
-              disabled={!table.getCanNextPage()}
-            >
-              <span className="sr-only">Trang tiếp</span>
-              <IconChevronRight />
-            </Button>
-            <Button
-              variant="outline"
-              className="hidden size-8 lg:flex"
-              size="icon"
-              onClick={() => table.setPageIndex(table.getPageCount() - 1)}
-              disabled={!table.getCanNextPage()}
-            >
-              <span className="sr-only">Đến trang cuối</span>
-              <IconChevronsRight />
-            </Button>
-          </div>
-        </div>
-=======
 // Empty tab content component
 function EmptyTabContent({ title, description }: { title: string; description: string }) {
   return (
@@ -334,7 +178,6 @@
       <div className="mx-auto flex max-w-[420px] flex-col items-center justify-center text-center">
         <h3 className="mt-4 text-lg font-semibold">{title}</h3>
         <p className="mb-4 mt-2 text-sm text-muted-foreground">{description}</p>
->>>>>>> 109da46e
       </div>
     </div>
   );
@@ -366,39 +209,6 @@
     setData(initialData);
   }, [initialData]);
 
-<<<<<<< HEAD
-  function handleDragEnd(event: any) {
-    const { active, over } = event;
-
-    if (active.id !== over.id) {
-      setData((currentData) => {
-        const oldIndex = currentData.findIndex((item) => item.id === active.id);
-        const newIndex = currentData.findIndex((item) => item.id === over.id);
-
-        return arrayMove(currentData, oldIndex, newIndex);
-      });
-    }
-  }
-
-  const createTicketMutation = trpc.tickets.createTicket.useMutation({
-    onSuccess: (data) => {
-      console.log("[TicketTable] Create sample ticket success:", {
-        ticketId: data.ticket.id,
-        ticketNumber: data.ticket.ticket_number,
-        timestamp: new Date().toISOString(),
-      });
-    },
-    onError: (error) => {
-      console.error("[TicketTable] Create sample ticket error:", {
-        error: error.message,
-        timestamp: new Date().toISOString(),
-      });
-      toast.error(`Lỗi tạo mẫu ticket: ${error.message}`);
-    },
-  });
-
-=======
->>>>>>> 109da46e
   const updateTicketMutation = trpc.tickets.updateTicket.useMutation({
     onSuccess: (result, variables) => {
       toast.success("Cập nhật phiếu dịch vụ thành công");
@@ -884,17 +694,6 @@
             className="max-w-sm"
           />
         </div>
-<<<<<<< HEAD
-        <DataTable
-          columns={columns}
-          data={filteredData}
-          table={table} // Pass the table instance here
-          sensors={sensors}
-          sortableId={sortableId}
-          dataIds={dataIds}
-          onDragEnd={handleDragEnd}
-        />
-=======
         <div className="overflow-hidden rounded-lg border">
           <Table>
             <TableHeader className="bg-muted sticky top-0 z-10">
@@ -1019,7 +818,6 @@
             </div>
           </div>
         </div>
->>>>>>> 109da46e
       </TabsContent>
       <TabsContent
         value="workflow"
