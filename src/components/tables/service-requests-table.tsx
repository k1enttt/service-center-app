--- conflicted
+++ resolved
@@ -80,11 +80,8 @@
   serviceRequestRowSchema,
 } from "@/lib/schemas/service-request";
 import { cn } from "@/lib/utils";
-
-<<<<<<< HEAD
-export const serviceRequestSchema = serviceRequestRowSchema;
-export type ServiceRequest = ServiceRequestRow;
-=======
+import Link from "next/link";
+
 // Schema
 export const serviceRequestSchema = z.object({
   id: z.string(),
@@ -103,7 +100,6 @@
 });
 
 export type ServiceRequest = z.infer<typeof serviceRequestSchema>;
->>>>>>> 7843b4f9
 
 // Status mapping
 const STATUS_MAP = {
@@ -457,22 +453,6 @@
             </CardHeader>
           </Card>
 
-<<<<<<< HEAD
-          <Card className="@container/card">
-            <CardHeader>
-              <CardDescription>Đã hoàn thành</CardDescription>
-              <CardTitle className="text-2xl font-semibold tabular-nums @[250px]/card:text-3xl">
-                {stats.converted}
-              </CardTitle>
-              <CardAction>
-                <Badge className="bg-purple-100 text-purple-800">
-                  Đã chuyển ticket
-                </Badge>
-              </CardAction>
-            </CardHeader>
-          </Card>
-        </div>
-=======
         <Card className="@container/card">
           <CardHeader>
             <CardDescription>Hoàn thành</CardDescription>
@@ -488,57 +468,6 @@
         </Card>
       </div>
 
-      {/* Table Section with proper padding */}
-      <div className="px-4 lg:px-6">
-        <div className="space-y-4">
-          {/* Toolbar */}
-          <div className="flex flex-col gap-4 sm:flex-row sm:items-center sm:justify-between">
-            <div className="flex flex-1 flex-col gap-2 sm:flex-row sm:items-center">
-              {/* Search */}
-              <Input
-                placeholder="Tìm kiếm yêu cầu..."
-                value={globalFilter ?? ""}
-                onChange={(event) => setGlobalFilter(event.target.value)}
-                className="max-w-sm"
-              />
-
-              {/* Status Filter */}
-              <Select
-                value={(table.getColumn("status")?.getFilterValue() as string) ?? "all"}
-                onValueChange={(value) => {
-                  table.getColumn("status")?.setFilterValue(value === "all" ? undefined : value);
-                }}
-              >
-                <SelectTrigger className="w-full sm:w-[180px]">
-                  <SelectValue placeholder="Lọc trạng thái" />
-                </SelectTrigger>
-                <SelectContent>
-                  <SelectItem value="all">Tất cả</SelectItem>
-                  <SelectItem value="submitted">Đã gửi</SelectItem>
-                  <SelectItem value="received">Đã tiếp nhận</SelectItem>
-                  <SelectItem value="processing">Đang xử lý</SelectItem>
-                  <SelectItem value="rejected">Đã từ chối</SelectItem>
-                  <SelectItem value="converted">Đã chuyển</SelectItem>
-                </SelectContent>
-              </Select>
-
-              {/* Clear Filters */}
-              {(globalFilter || columnFilters.length > 0) && (
-                <Button
-                  variant="ghost"
-                  onClick={() => {
-                    setGlobalFilter("");
-                    table.resetColumnFilters();
-                  }}
-                  size="sm"
-                >
-                  Xóa bộ lọc
-                  <IconX className="ml-2 h-4 w-4" />
-                </Button>
-              )}
-            </div>
->>>>>>> 7843b4f9
-
         {/* Table Section with proper padding */}
         <div className="px-4 lg:px-6">
           <div className="space-y-4">
@@ -553,64 +482,7 @@
                   className="max-w-sm"
                 />
 
-<<<<<<< HEAD
                 {/* Status Filter */}
-=======
-          {/* Table - Following FRONTEND_GUIDE.md standards */}
-          <div className="overflow-hidden rounded-lg border">
-            <Table>
-              <TableHeader className="bg-muted sticky top-0 z-10">
-                {table.getHeaderGroups().map((headerGroup) => (
-                  <TableRow key={headerGroup.id}>
-                    {headerGroup.headers.map((header) => (
-                      <TableHead key={header.id}>
-                        {header.isPlaceholder
-                          ? null
-                          : flexRender(
-                              header.column.columnDef.header,
-                              header.getContext()
-                            )}
-                      </TableHead>
-                    ))}
-                  </TableRow>
-                ))}
-              </TableHeader>
-              <TableBody>
-                {table.getRowModel().rows?.length ? (
-                  table.getRowModel().rows.map((row) => (
-                    <TableRow key={row.id}>
-                      {row.getVisibleCells().map((cell) => (
-                        <TableCell key={cell.id}>
-                          {flexRender(cell.column.columnDef.cell, cell.getContext())}
-                        </TableCell>
-                      ))}
-                    </TableRow>
-                  ))
-                ) : (
-                  <TableRow>
-                    <TableCell colSpan={columns.length} className="h-24 text-center">
-                      Không có yêu cầu nào
-                    </TableCell>
-                  </TableRow>
-                )}
-              </TableBody>
-            </Table>
-          </div>
-
-          {/* Pagination */}
-          <div className="flex flex-col gap-4 sm:flex-row sm:items-center sm:justify-between">
-            <div className="text-sm text-muted-foreground">
-              Hiển thị {table.getState().pagination.pageIndex * table.getState().pagination.pageSize + 1} đến{" "}
-              {Math.min(
-                (table.getState().pagination.pageIndex + 1) * table.getState().pagination.pageSize,
-                table.getFilteredRowModel().rows.length
-              )}{" "}
-              trong tổng số {table.getFilteredRowModel().rows.length} yêu cầu
-            </div>
-            <div className="flex flex-col gap-4 sm:flex-row sm:items-center sm:space-x-6 lg:space-x-8">
-              <div className="ml-8 flex items-center space-x-2">
-                <p className="text-sm font-medium">Số dòng mỗi trang</p>
->>>>>>> 7843b4f9
                 <Select
                   value={
                     (table.getColumn("status")?.getFilterValue() as string) ??
@@ -730,90 +602,82 @@
               </Table>
             </div>
 
-            {/* Pagination */}
-            <div className="flex flex-col gap-4 sm:flex-row sm:items-center sm:justify-between">
-              <div className="text-sm text-muted-foreground">
-                Hiển thị{" "}
-                {table.getState().pagination.pageIndex *
-                  table.getState().pagination.pageSize +
-                  1}{" "}
-                đến{" "}
-                {Math.min(
-                  (table.getState().pagination.pageIndex + 1) *
-                    table.getState().pagination.pageSize,
-                  table.getFilteredRowModel().rows.length
-                )}{" "}
-                trong tổng số {table.getFilteredRowModel().rows.length} yêu cầu
+          {/* Pagination */}
+          <div className="flex flex-col gap-4 sm:flex-row sm:items-center sm:justify-between">
+            <div className="text-sm text-muted-foreground">
+              Hiển thị {table.getState().pagination.pageIndex * table.getState().pagination.pageSize + 1} đến{" "}
+              {Math.min(
+                (table.getState().pagination.pageIndex + 1) * table.getState().pagination.pageSize,
+                table.getFilteredRowModel().rows.length
+              )}{" "}
+              trong tổng số {table.getFilteredRowModel().rows.length} yêu cầu
+            </div>
+            <div className="flex flex-col gap-4 sm:flex-row sm:items-center sm:space-x-6 lg:space-x-8">
+              <div className="ml-8 flex items-center space-x-2">
+                <p className="text-sm font-medium">Số dòng mỗi trang</p>
+                <Select
+                  value={`${table.getState().pagination.pageSize}`}
+                  onValueChange={(value) => {
+                    table.setPageSize(Number(value));
+                  }}
+                >
+                  <SelectTrigger className="h-8 w-[70px]">
+                    <SelectValue placeholder={table.getState().pagination.pageSize} />
+                  </SelectTrigger>
+                  <SelectContent side="top">
+                    {[10, 20, 30, 40, 50].map((pageSize) => (
+                      <SelectItem key={pageSize} value={`${pageSize}`}>
+                        {pageSize}
+                      </SelectItem>
+                    ))}
+                  </SelectContent>
+                </Select>
               </div>
-              <div className="flex flex-col gap-4 sm:flex-row sm:items-center sm:space-x-6 lg:space-x-8">
-                <div className="flex items-center space-x-2">
-                  <p className="text-sm font-medium">Số dòng mỗi trang</p>
-                  <Select
-                    value={`${table.getState().pagination.pageSize}`}
-                    onValueChange={(value) => {
-                      table.setPageSize(Number(value));
-                    }}
-                  >
-                    <SelectTrigger className="h-8 w-[70px]">
-                      <SelectValue
-                        placeholder={table.getState().pagination.pageSize}
-                      />
-                    </SelectTrigger>
-                    <SelectContent side="top">
-                      {[10, 20, 30, 40, 50].map((pageSize) => (
-                        <SelectItem key={pageSize} value={`${pageSize}`}>
-                          {pageSize}
-                        </SelectItem>
-                      ))}
-                    </SelectContent>
-                  </Select>
-                </div>
-                <div className="flex w-[100px] items-center justify-center text-sm font-medium">
-                  Trang {table.getState().pagination.pageIndex + 1} /{" "}
-                  {table.getPageCount()}
-                </div>
-                <div className="flex items-center space-x-2">
-                  <Button
-                    variant="outline"
-                    className="hidden h-8 w-8 p-0 lg:flex"
-                    onClick={() => table.setPageIndex(0)}
-                    disabled={!table.getCanPreviousPage()}
-                  >
-                    <span className="sr-only">Trang đầu</span>
-                    <IconChevronsLeft className="h-4 w-4" />
-                  </Button>
-                  <Button
-                    variant="outline"
-                    className="h-8 w-8 p-0"
-                    onClick={() => table.previousPage()}
-                    disabled={!table.getCanPreviousPage()}
-                  >
-                    <span className="sr-only">Trang trước</span>
-                    <IconChevronLeft className="h-4 w-4" />
-                  </Button>
-                  <Button
-                    variant="outline"
-                    className="h-8 w-8 p-0"
-                    onClick={() => table.nextPage()}
-                    disabled={!table.getCanNextPage()}
-                  >
-                    <span className="sr-only">Trang sau</span>
-                    <IconChevronRight className="h-4 w-4" />
-                  </Button>
-                  <Button
-                    variant="outline"
-                    className="hidden h-8 w-8 p-0 lg:flex"
-                    onClick={() => table.setPageIndex(table.getPageCount() - 1)}
-                    disabled={!table.getCanNextPage()}
-                  >
-                    <span className="sr-only">Trang cuối</span>
-                    <IconChevronsRight className="h-4 w-4" />
-                  </Button>
-                </div>
+              <div className="flex w-[100px] items-center justify-center text-sm font-medium">
+                Trang {table.getState().pagination.pageIndex + 1} / {table.getPageCount()}
+              </div>
+              <div className="flex items-center space-x-2">
+                <Button
+                  variant="outline"
+                  className="hidden h-8 w-8 p-0 lg:flex"
+                  onClick={() => table.setPageIndex(0)}
+                  disabled={!table.getCanPreviousPage()}
+                >
+                  <span className="sr-only">Trang đầu</span>
+                  <IconChevronsLeft className="h-4 w-4" />
+                </Button>
+                <Button
+                  variant="outline"
+                  className="h-8 w-8 p-0"
+                  onClick={() => table.previousPage()}
+                  disabled={!table.getCanPreviousPage()}
+                >
+                  <span className="sr-only">Trang trước</span>
+                  <IconChevronLeft className="h-4 w-4" />
+                </Button>
+                <Button
+                  variant="outline"
+                  className="h-8 w-8 p-0"
+                  onClick={() => table.nextPage()}
+                  disabled={!table.getCanNextPage()}
+                >
+                  <span className="sr-only">Trang sau</span>
+                  <IconChevronRight className="h-4 w-4" />
+                </Button>
+                <Button
+                  variant="outline"
+                  className="hidden h-8 w-8 p-0 lg:flex"
+                  onClick={() => table.setPageIndex(table.getPageCount() - 1)}
+                  disabled={!table.getCanNextPage()}
+                >
+                  <span className="sr-only">Trang cuối</span>
+                  <IconChevronsRight className="h-4 w-4" />
+                </Button>
               </div>
             </div>
           </div>
         </div>
+      </div>
       </TabsContent>
 
       {/* Tab 2: Pending Incoming Items */}
