"use client";

import {
  IconChevronDown,
  IconChevronLeft,
  IconChevronRight,
  IconChevronsLeft,
  IconChevronsRight,
  IconDatabase,
  IconEdit,
  IconLayoutColumns,
  IconPackage,
  IconPlus,
  IconX,
} from "@tabler/icons-react";
import {
  type ColumnDef,
  type ColumnFiltersState,
  flexRender,
  getCoreRowModel,
  getFacetedRowModel,
  getFacetedUniqueValues,
  getFilteredRowModel,
  getPaginationRowModel,
  getSortedRowModel,
  type SortingState,
  useReactTable,
  type VisibilityState,
} from "@tanstack/react-table";
import * as React from "react";
import { toast } from "sonner";
import { z } from "zod";
import { trpc } from "@/components/providers/trpc-provider";
import { Badge } from "@/components/ui/badge";
import { Button } from "@/components/ui/button";
import { Checkbox } from "@/components/ui/checkbox";
import {
  Drawer,
  DrawerClose,
  DrawerContent,
  DrawerDescription,
  DrawerFooter,
  DrawerHeader,
  DrawerTitle,
  DrawerTrigger,
} from "@/components/ui/drawer";
import {
  DropdownMenu,
  DropdownMenuCheckboxItem,
  DropdownMenuContent,
  DropdownMenuTrigger,
} from "@/components/ui/dropdown-menu";
import { Input } from "@/components/ui/input";
import { Label } from "@/components/ui/label";
import {
  MultiSelectCombobox,
  type MultiSelectOption,
} from "@/components/ui/multi-select-combobox";
import {
  Select,
  SelectContent,
  SelectItem,
  SelectTrigger,
  SelectValue,
} from "@/components/ui/select";
import { Separator } from "@/components/ui/separator";
import {
  Table,
  TableBody,
  TableCell,
  TableHead,
  TableHeader,
  TableRow,
} from "@/components/ui/table";
import { Tabs, TabsContent, TabsList, TabsTrigger } from "@/components/ui/tabs";
import { Textarea } from "@/components/ui/textarea";
import {
  Tooltip,
  TooltipContent,
  TooltipTrigger,
} from "@/components/ui/tooltip";
import { useIsMobile } from "@/hooks/use-mobile";

export const productSchema = z.object({
  id: z.string(),
  name: z.string(),
  sku: z.string().nullable(),
  short_description: z.string().nullable(),
  brand_id: z.string().nullable(),
  brand_name: z.string().nullable(),
  model: z.string().nullable(),
  type: z.enum(["VGA", "MiniPC", "SSD", "RAM", "Mainboard", "Other"]),
  primary_image: z.string().nullable(),
  parts_count: z.number().default(0),
  created_at: z.string(),
  updated_at: z.string(),
  created_by: z.string().nullable(),
  updated_by: z.string().nullable(),
});

const columns: ColumnDef<z.infer<typeof productSchema>>[] = [
  {
    id: "select",
    header: ({ table }) => (
      <div className="flex items-center justify-center">
        <Checkbox
          checked={
            table.getIsAllPageRowsSelected() ||
            (table.getIsSomePageRowsSelected() && "indeterminate")
          }
          onCheckedChange={(value) => table.toggleAllPageRowsSelected(!!value)}
          aria-label="Chọn tất cả"
        />
      </div>
    ),
    cell: ({ row }) => (
      <div className="flex items-center justify-center">
        <Checkbox
          checked={row.getIsSelected()}
          onCheckedChange={(value) => row.toggleSelected(!!value)}
          aria-label="Chọn hàng"
        />
      </div>
    ),
    enableSorting: false,
    enableHiding: false,
  },
  {
    accessorKey: "name",
    header: "Sản phẩm",
    cell: ({ row }) => {
      return <ProductViewer product={row.original} />;
    },
    enableHiding: false,
  },
  {
    accessorKey: "parts_count",
    header: "Linh kiện",
    cell: ({ row }) => (
      <div className="flex items-center gap-1.5">
        <IconPackage className="h-4 w-4 text-muted-foreground" />
        <span className="font-medium">
          {row.original.parts_count}
        </span>
        <span className="text-xs text-muted-foreground">parts</span>
      </div>
    ),
  },
  {
    accessorKey: "sku",
    header: "SKU",
    cell: ({ row }) => (
      <div className="font-mono text-sm">
        {row.original.sku || (
          <span className="text-muted-foreground italic">No SKU</span>
        )}
      </div>
    ),
  },
  {
    accessorKey: "brand_name",
    header: "Thương hiệu",
    cell: ({ row }) => (
      <div className="font-medium">
        {row.original.brand_name || (
          <span className="text-muted-foreground italic">No brand</span>
        )}
      </div>
    ),
  },
  {
    accessorKey: "type",
    header: "Loại",
    cell: ({ row }) => (
      <Badge
        variant={
          row.original.type === "VGA" || row.original.type === "MiniPC"
            ? "default"
            : row.original.type === "SSD" ||
                row.original.type === "RAM" ||
                row.original.type === "Mainboard"
              ? "secondary"
              : "outline"
        }
        className="text-xs"
      >
        {row.original.type}
      </Badge>
    ),
  },
  {
    accessorKey: "updated_at",
    header: "Cập nhật",
    cell: ({ row }) => (
      <div className="text-muted-foreground text-sm">
        {new Date(row.original.updated_at).toLocaleDateString()}
      </div>
    ),
  },
  {
    id: "actions",
    header: "Thao tác",
    cell: ({ row }) => <QuickActions product={row.original} />,
  },
];

function QuickActions({ product }: { product: z.infer<typeof productSchema> }) {
  return (
    <div className="flex items-center gap-1">
      {/* Edit Product */}
      <Tooltip>
<<<<<<< HEAD
        <TooltipTrigger>
          <ProductModal
            product={product}
            mode="edit"
            trigger={
=======
        <ProductModal
          product={product}
          mode="edit"
          trigger={
            <TooltipTrigger asChild>
>>>>>>> 109da46e
              <Button
                variant="ghost"
                size="sm"
                className="size-9 p-0 text-muted-foreground hover:text-foreground"
              >
                <IconEdit className="size-5" />
                <span className="sr-only">Chỉnh sửa</span>
              </Button>
<<<<<<< HEAD
            }
            onSuccess={() => window.location.reload()}
          />
        </TooltipTrigger>
        <TooltipContent>
          <p>Chỉnh sửa sản phẩm</p>
        </TooltipContent>
      </Tooltip>

      {/* Clone Product */}
      <Tooltip>
        <TooltipTrigger asChild>
          <Button
            variant="ghost"
            size="sm"
            className="size-9 p-0 text-muted-foreground hover:text-foreground"
            onClick={handleClone}
          >
            <IconCopy className="size-5" />
          </Button>
        </TooltipTrigger>
=======
            </TooltipTrigger>
          }
          onSuccess={() => window.location.reload()}
        />
>>>>>>> 109da46e
        <TooltipContent>
          <p>Chỉnh sửa sản phẩm</p>
        </TooltipContent>
      </Tooltip>
    </div>
  );
}

export function ProductTable({
  data: initialData,
}: {
  data: z.infer<typeof productSchema>[];
}) {
  const [rowSelection, setRowSelection] = React.useState({});
  const [columnVisibility, setColumnVisibility] =
    React.useState<VisibilityState>({});
  const [columnFilters, setColumnFilters] = React.useState<ColumnFiltersState>(
    [],
  );
  const [sorting, setSorting] = React.useState<SortingState>([]);
  const [pagination, setPagination] = React.useState({
    pageIndex: 0,
    pageSize: 10,
  });
  const [searchValue, setSearchValue] = React.useState("");

  const filteredData = React.useMemo(() => {
    if (!searchValue) return initialData;

    return initialData.filter((item) => {
      const searchLower = searchValue.toLowerCase();
      return (
        item.name.toLowerCase().includes(searchLower) ||
        item.brand_name?.toLowerCase().includes(searchLower) ||
        item.sku?.toLowerCase().includes(searchLower)
      );
    });
  }, [initialData, searchValue]);

  const table = useReactTable({
    data: filteredData,
    columns,
    state: {
      sorting,
      columnVisibility,
      rowSelection,
      columnFilters,
      pagination,
    },
    getRowId: (row) => row.id,
    enableRowSelection: true,
    onRowSelectionChange: setRowSelection,
    onSortingChange: setSorting,
    onColumnFiltersChange: setColumnFilters,
    onColumnVisibilityChange: setColumnVisibility,
    onPaginationChange: setPagination,
    getCoreRowModel: getCoreRowModel(),
    getFilteredRowModel: getFilteredRowModel(),
    getPaginationRowModel: getPaginationRowModel(),
    getSortedRowModel: getSortedRowModel(),
    getFacetedRowModel: getFacetedRowModel(),
    getFacetedUniqueValues: getFacetedUniqueValues(),
  });

  return (
    <Tabs
      defaultValue="product-list"
      className="w-full flex-col justify-start gap-6"
    >
      <div className="flex items-center justify-between px-4 lg:px-6">
        <Label htmlFor="view-selector" className="sr-only">
          View
        </Label>
        <Select defaultValue="product-list">
          <SelectTrigger
            className="flex w-fit @4xl/main:hidden"
            size="sm"
            id="view-selector"
          >
            <SelectValue placeholder="Chọn chế độ xem" />
          </SelectTrigger>
          <SelectContent>
            <SelectItem value="product-list">DS Sản phẩm</SelectItem>
            <SelectItem value="categories">Danh mục</SelectItem>
            <SelectItem value="brands">Thương hiệu</SelectItem>
            <SelectItem value="inventory">Tồn kho</SelectItem>
          </SelectContent>
        </Select>
        <TabsList className="**:data-[slot=badge]:bg-muted-foreground/30 hidden **:data-[slot=badge]:size-5 **:data-[slot=badge]:rounded-full **:data-[slot=badge]:px-1 @4xl/main:flex">
          <TabsTrigger value="product-list">DS Sản phẩm</TabsTrigger>
          <TabsTrigger value="categories">
            Danh mục <Badge variant="secondary">5</Badge>
          </TabsTrigger>
          <TabsTrigger value="brands">
            Thương hiệu <Badge variant="secondary">8</Badge>
          </TabsTrigger>
          <TabsTrigger value="inventory">Tồn kho</TabsTrigger>
        </TabsList>
        <div className="flex items-center gap-2">
          <DropdownMenu>
            <DropdownMenuTrigger asChild>
              <Button variant="outline" size="sm">
                <IconLayoutColumns />
                <span className="hidden lg:inline">Tùy chỉnh cột</span>
                <span className="lg:hidden">Columns</span>
                <IconChevronDown />
              </Button>
            </DropdownMenuTrigger>
            <DropdownMenuContent align="end" className="w-56">
              {table
                .getAllColumns()
                .filter(
                  (column) =>
                    typeof column.accessorFn !== "undefined" &&
                    column.getCanHide(),
                )
                .map((column) => {
                  const columnDisplayNames: Record<string, string> = {
                    sku: "SKU",
                    name: "Sản phẩm",
                    parts_count: "Linh kiện",
                    brand_name: "Thương hiệu",
                    type: "Loại",
                    updated_at: "Cập nhật",
                  };
                  return (
                    <DropdownMenuCheckboxItem
                      key={column.id}
                      checked={column.getIsVisible()}
                      onCheckedChange={(value) =>
                        column.toggleVisibility(!!value)
                      }
                    >
                      {columnDisplayNames[column.id] || column.id}
                    </DropdownMenuCheckboxItem>
                  );
                })}
            </DropdownMenuContent>
          </DropdownMenu>
          <ProductModal
            mode="add"
            trigger={
              <Button variant="outline" size="sm">
                <IconPlus />
                <span className="hidden lg:inline">Thêm sản phẩm</span>
              </Button>
            }
            onSuccess={() => window.location.reload()}
          />
          <AddSampleProductsButton onSuccess={() => window.location.reload()} />
        </div>
      </div>
      <TabsContent
        value="product-list"
        className="relative flex flex-col gap-4 px-4 lg:px-6"
      >
        <div className="flex items-center gap-2">
          <Input
            placeholder="Tìm theo tên, thương hiệu hoặc SKU..."
            value={searchValue}
            onChange={(event) => setSearchValue(event.target.value)}
            className="max-w-sm"
          />
        </div>
        <div className="overflow-hidden rounded-lg border">
          <Table>
            <TableHeader className="bg-muted sticky top-0 z-10">
              {table.getHeaderGroups().map((headerGroup) => (
                <TableRow key={headerGroup.id}>
                  {headerGroup.headers.map((header) => {
                    return (
                      <TableHead key={header.id} colSpan={header.colSpan}>
                        {header.isPlaceholder
                          ? null
                          : flexRender(
                              header.column.columnDef.header,
                              header.getContext(),
                            )}
                      </TableHead>
                    );
                  })}
                </TableRow>
              ))}
            </TableHeader>
            <TableBody>
              {table.getRowModel().rows?.length ? (
                table.getRowModel().rows.map((row) => (
                  <TableRow
                    key={row.id}
                    data-state={row.getIsSelected() && "selected"}
                  >
                    {row.getVisibleCells().map((cell) => (
                      <TableCell key={cell.id}>
                        {flexRender(
                          cell.column.columnDef.cell,
                          cell.getContext(),
                        )}
                      </TableCell>
                    ))}
                  </TableRow>
                ))
              ) : (
                <TableRow>
                  <TableCell
                    colSpan={columns.length}
                    className="h-24 text-center"
                  >
                    Không tìm thấy sản phẩm.
                  </TableCell>
                </TableRow>
              )}
            </TableBody>
          </Table>
        </div>
        <div className="flex items-center justify-between px-4">
          <div className="text-muted-foreground hidden flex-1 text-sm lg:flex">
            Đã chọn {table.getFilteredSelectedRowModel().rows.length} trong{" "}
            {table.getFilteredRowModel().rows.length} sản phẩm
          </div>
          <div className="flex w-full items-center gap-8 lg:w-fit">
            <div className="hidden items-center gap-2 lg:flex">
              <Label htmlFor="rows-per-page" className="text-sm font-medium">
                Số dòng mỗi trang
              </Label>
              <Select
                value={`${table.getState().pagination.pageSize}`}
                onValueChange={(value) => {
                  table.setPageSize(Number(value));
                }}
              >
                <SelectTrigger size="sm" className="w-20" id="rows-per-page">
                  <SelectValue
                    placeholder={table.getState().pagination.pageSize}
                  />
                </SelectTrigger>
                <SelectContent side="top">
                  {[10, 20, 30, 40, 50].map((pageSize) => (
                    <SelectItem key={pageSize} value={`${pageSize}`}>
                      {pageSize}
                    </SelectItem>
                  ))}
                </SelectContent>
              </Select>
            </div>
            <div className="flex w-fit items-center justify-center text-sm font-medium">
              Trang {table.getState().pagination.pageIndex + 1} trên{" "}
              {table.getPageCount()}
            </div>
            <div className="ml-auto flex items-center gap-2 lg:ml-0">
              <Button
                variant="outline"
                className="hidden h-8 w-8 p-0 lg:flex"
                onClick={() => table.setPageIndex(0)}
                disabled={!table.getCanPreviousPage()}
              >
                <span className="sr-only">Về trang đầu</span>
                <IconChevronsLeft />
              </Button>
              <Button
                variant="outline"
                className="size-8"
                size="icon"
                onClick={() => table.previousPage()}
                disabled={!table.getCanPreviousPage()}
              >
                <span className="sr-only">Về trang trước</span>
                <IconChevronLeft />
              </Button>
              <Button
                variant="outline"
                className="size-8"
                size="icon"
                onClick={() => table.nextPage()}
                disabled={!table.getCanNextPage()}
              >
                <span className="sr-only">Đến trang sau</span>
                <IconChevronRight />
              </Button>
              <Button
                variant="outline"
                className="hidden size-8 lg:flex"
                size="icon"
                onClick={() => table.setPageIndex(table.getPageCount() - 1)}
                disabled={!table.getCanNextPage()}
              >
                <span className="sr-only">Đến trang cuối</span>
                <IconChevronsRight />
              </Button>
            </div>
          </div>
        </div>
      </TabsContent>
      <TabsContent value="categories" className="flex flex-col px-4 lg:px-6">
        <div className="aspect-video w-full flex-1 rounded-lg border border-dashed"></div>
      </TabsContent>
      <TabsContent value="brands" className="flex flex-col px-4 lg:px-6">
        <div className="aspect-video w-full flex-1 rounded-lg border border-dashed"></div>
      </TabsContent>
      <TabsContent value="inventory" className="flex flex-col px-4 lg:px-6">
        <div className="aspect-video w-full flex-1 rounded-lg border border-dashed"></div>
      </TabsContent>
    </Tabs>
  );
}

function ProductImage({
  src,
  alt,
  className = "",
}: {
  src?: string | null;
  alt: string;
  className?: string;
}) {
  const [hasError, setHasError] = React.useState(false);

  return (
    <div
      className={`relative bg-muted rounded-md overflow-hidden flex-shrink-0 ${className}`}
    >
      {src && !hasError ? (
        <img
          src={src}
          alt={alt}
          className="w-full h-full object-contain"
          onError={() => setHasError(true)}
        />
      ) : (
        <div className="absolute inset-0 flex items-center justify-center">
          <IconPackage className="size-4 text-muted-foreground" />
        </div>
      )}
    </div>
  );
}

function ProductViewer({
  product,
}: {
  product: z.infer<typeof productSchema>;
}) {
  return (
    <ProductModal
      product={product}
      mode="edit"
      trigger={
        <Button variant="ghost" className="flex items-center gap-3 p-2 h-auto">
          <ProductImage
            src={product.primary_image}
            alt={product.name}
            className="w-10 h-8"
          />
          <div className="flex flex-col items-start">
            <div className="font-medium">{product.name}</div>
            <div className="text-sm text-muted-foreground">
              {product.brand_name && product.model
                ? `${product.brand_name} - ${product.model}`
                : product.brand_name || product.model || product.type}
            </div>
          </div>
        </Button>
      }
      onSuccess={() => window.location.reload()}
    />
  );
}

interface ProductModalProps {
  product?: z.infer<typeof productSchema>;
  mode: "add" | "edit";
  trigger: React.ReactNode;
  onSuccess?: () => void;
}

function ProductModal({
  product,
  mode,
  trigger,
  onSuccess,
}: ProductModalProps) {
  const isMobile = useIsMobile();
  const [open, setOpen] = React.useState(false);
  const [formData, setFormData] = React.useState({
    name: "",
    sku: "",
    short_description: "",
    brand_id: null as string | null,
    model: "",
    type: "VGA" as "VGA" | "MiniPC" | "SSD" | "RAM" | "Mainboard" | "Other",
    primary_image: "",
    selected_parts: [] as string[],
  });

  // Fetch parts data for selection
  const { data: parts } = trpc.parts.getParts.useQuery();

  // Fetch brands data for selection
  const { data: brands } = trpc.brands.getBrands.useQuery();

  // Fetch product details with parts for edit mode
  const { data: productWithParts } = trpc.products.getProduct.useQuery(
    { id: product?.id || "" },
    { enabled: mode === "edit" && !!product?.id },
  );

  const createProductMutation = trpc.products.createProduct.useMutation({
    onSuccess: (data) => {
      const successMessage = "Tạo sản phẩm thành công";
      console.log("[Products] Create product success:", successMessage, {
        productData: formData,
        response: data,
      });
      toast.success(successMessage);
      setOpen(false);
      if (onSuccess) onSuccess();
    },
    onError: (error) => {
      const errorMessage = error.message || "Tạo sản phẩm thất bại";
      console.error("[Products] Create product error:", errorMessage, {
        productData: formData,
        error,
      });
      toast.error(errorMessage);
    },
  });

  const updateProductMutation = trpc.products.updateProduct.useMutation({
    onSuccess: (data) => {
      const successMessage = "Cập nhật sản phẩm thành công";
      console.log("[Products] Update product success:", successMessage, {
        productId: product?.id,
        productData: formData,
        response: data,
      });
      toast.success(successMessage);
      setOpen(false);
      if (onSuccess) onSuccess();
    },
    onError: (error) => {
      const errorMessage = error.message || "Cập nhật sản phẩm thất bại";
      console.error("[Products] Update product error:", errorMessage, {
        productId: product?.id,
        productData: formData,
        error,
      });
      toast.error(errorMessage);
    },
  });

  const isLoading =
    createProductMutation.status === "pending" ||
    updateProductMutation.status === "pending";

  // Reset form when modal opens or mode/product changes
  React.useEffect(() => {
    if (open) {
      const existingPartIds =
        mode === "edit" && productWithParts?.parts
          ? productWithParts.parts.map((part: { id: string }) => part.id)
          : [];

      setFormData({
        name: product?.name || "",
        sku: product?.sku || "",
        short_description: product?.short_description || "",
        brand_id: product?.brand_id || null,
        model: product?.model || "",
        type: product?.type || "VGA",
        primary_image: product?.primary_image || "",
        selected_parts: existingPartIds,
      });
    }
  }, [open, product, productWithParts, mode]);

  // Prepare parts options for multi-select
  const partsOptions: MultiSelectOption[] = React.useMemo(
    () =>
      parts?.map((part) => ({
        label: part.name,
        value: part.id,
        part_number: part.part_number || "N/A",
        stock_quantity: part.stock_quantity,
        price: part.price,
        disabled: part.stock_quantity === 0,
      })) || [],
    [parts],
  );

  const handleSubmit = async (e: React.FormEvent) => {
    e.preventDefault();

    if (!formData.name) {
      const errorMessage = "Vui lòng nhập tên sản phẩm";
      console.error("[Products] Validation error:", errorMessage, { formData });
      toast.error(errorMessage);
      return;
    }

    if (mode === "add") {
      createProductMutation.mutate({
        name: formData.name,
        sku: formData.sku || null,
        short_description: formData.short_description || null,
        brand_id: formData.brand_id || null,
        model: formData.model || null,
        type: formData.type,
        primary_image: formData.primary_image || null,
        part_ids: formData.selected_parts,
      });
    } else if (product) {
      updateProductMutation.mutate({
        id: product.id,
        name: formData.name,
        sku: formData.sku || null,
        short_description: formData.short_description || null,
        brand_id: formData.brand_id || null,
        model: formData.model || null,
        type: formData.type,
        primary_image: formData.primary_image || null,
        part_ids: formData.selected_parts,
      });
    }
  };

  return (
    <Drawer
      open={open}
      onOpenChange={setOpen}
      direction={isMobile ? "bottom" : "right"}
    >
      <DrawerTrigger asChild>{trigger}</DrawerTrigger>
      <DrawerContent>
        <DrawerHeader className="gap-1">
          <DrawerTitle className="flex items-center gap-3">
            {mode === "edit" && (
              <ProductImage
                src={product?.primary_image}
                alt={product?.name || "Product"}
                className="w-10 h-10"
              />
            )}
            {mode === "add" ? "Thêm Sản Phẩm Mới" : product?.name}
          </DrawerTitle>
          <DrawerDescription>
            {mode === "add"
              ? "Tạo sản phẩm mới với các thông tin bắt buộc."
              : "Chi tiết và tùy chọn quản lý sản phẩm"}
          </DrawerDescription>
        </DrawerHeader>
        <div className="flex flex-col gap-4 overflow-y-auto px-4 text-sm">
          <div className="flex flex-col gap-4">
            <div className="flex flex-col gap-3">
              <Label htmlFor="name">Tên sản phẩm *</Label>
              <Input
                id="name"
                value={formData.name}
                onChange={(e) =>
                  setFormData({ ...formData, name: e.target.value })
                }
                placeholder="Nhập tên sản phẩm"
                required
              />
            </div>
            <div className="grid grid-cols-2 gap-4">
              <div className="flex flex-col gap-3">
                <Label htmlFor="sku">SKU</Label>
                <Input
                  id="sku"
                  value={formData.sku}
                  onChange={(e) =>
                    setFormData({ ...formData, sku: e.target.value })
                  }
                  placeholder="Nhập SKU (tùy chọn)"
                />
              </div>
              <div className="flex flex-col gap-3">
                <Label htmlFor="type">Loại sản phẩm *</Label>
                <Select
                  value={formData.type}
                  onValueChange={(
                    value:
                      | "VGA"
                      | "MiniPC"
                      | "SSD"
                      | "RAM"
                      | "Mainboard"
                      | "Other",
                  ) => setFormData({ ...formData, type: value })}
                >
                  <SelectTrigger id="type" className="w-full">
                    <SelectValue placeholder="Chọn loại" />
                  </SelectTrigger>
                  <SelectContent>
                    <SelectItem value="VGA">VGA</SelectItem>
                    <SelectItem value="MiniPC">MiniPC</SelectItem>
                    <SelectItem value="SSD">SSD</SelectItem>
                    <SelectItem value="RAM">RAM</SelectItem>
                    <SelectItem value="Mainboard">Mainboard</SelectItem>
                    <SelectItem value="Other">Khác</SelectItem>
                  </SelectContent>
                </Select>
              </div>
            </div>
            <div className="grid grid-cols-2 gap-4">
              <div className="flex flex-col gap-3">
                <Label htmlFor="brand">Thương hiệu</Label>
                <Select
                  value={formData.brand_id || ""}
                  onValueChange={(value: string) =>
                    setFormData({ ...formData, brand_id: value || null })
                  }
                >
                  <SelectTrigger id="brand" className="w-full">
                    <SelectValue placeholder="Chọn thương hiệu (tùy chọn)" />
                  </SelectTrigger>
                  <SelectContent>
                    {brands?.map((brand) => (
                      <SelectItem key={brand.id} value={brand.id}>
                        {brand.name}
                      </SelectItem>
                    ))}
                  </SelectContent>
                </Select>
              </div>
              <div className="flex flex-col gap-3">
                <Label htmlFor="model">Model</Label>
                <Input
                  id="model"
                  value={formData.model}
                  onChange={(e) =>
                    setFormData({ ...formData, model: e.target.value })
                  }
                  placeholder="Nhập model (tùy chọn)"
                />
              </div>
            </div>
            <div className="flex flex-col gap-3">
              <Label htmlFor="short_description">Mô tả</Label>
              <Textarea
                id="short_description"
                value={formData.short_description}
                onChange={(e) =>
                  setFormData({
                    ...formData,
                    short_description: e.target.value,
                  })
                }
                placeholder="Nhập mô tả sản phẩm (tùy chọn)"
                rows={3}
              />
            </div>
            <div className="flex flex-col gap-3">
              <Label htmlFor="primary_image">Đường dẫn hình ảnh</Label>
              <Input
                id="primary_image"
                value={formData.primary_image}
                onChange={(e) =>
                  setFormData({ ...formData, primary_image: e.target.value })
                }
                placeholder="Nhập đường dẫn hình ảnh (tùy chọn)"
              />
            </div>
            <div className="flex flex-col gap-3">
              <Label htmlFor="parts">Linh kiện liên quan</Label>
              <div className="text-sm text-muted-foreground mb-2">
                Chọn các linh kiện được sử dụng cho sản phẩm này (tùy chọn)
              </div>
              <MultiSelectCombobox
                options={partsOptions}
                selected={formData.selected_parts}
                onSelectionChange={(selected) =>
                  setFormData({ ...formData, selected_parts: selected })
                }
                placeholder="Chọn linh kiện..."
                searchPlaceholder="Tìm linh kiện theo tên hoặc mã..."
                emptyMessage="Không tìm thấy linh kiện nào."
                maxDisplayItems={2}
                renderOption={(option) => (
                  <div className="flex items-center justify-between w-full">
                    <div className="flex flex-col">
                      <span className="font-medium">{option.label}</span>
                      <span className="text-xs text-muted-foreground">
                        {option.part_number} • {option.stock_quantity} trong kho
                      </span>
                    </div>
                    <div className="flex items-center gap-2">
                      <Badge
                        variant={
                          option.stock_quantity > 0 ? "default" : "secondary"
                        }
                        className="text-xs"
                      >
                        {option.stock_quantity > 0 ? "Có sẵn" : "Hết hàng"}
                      </Badge>
                      <span className="text-xs text-muted-foreground">
                        {new Intl.NumberFormat("vi-VN", {
                          style: "currency",
                          currency: "VND",
                        }).format(option.price)}
                      </span>
                    </div>
                  </div>
                )}
                renderBadge={(option) => (
                  <Badge
                    variant="secondary"
                    className="text-xs font-normal gap-1 pr-1 max-w-[200px]"
                  >
                    <span className="truncate">{option.label}</span>
                    <span
                      role="button"
                      tabIndex={0}
                      className="ml-1 rounded-full outline-none ring-offset-background focus:ring-2 focus:ring-ring focus:ring-offset-2 cursor-pointer"
                      onKeyDown={(e) => {
                        if (e.key === "Enter" || e.key === " ") {
                          e.preventDefault();
                          setFormData({
                            ...formData,
                            selected_parts: formData.selected_parts.filter(
                              (id) => id !== option.value,
                            ),
                          });
                        }
                      }}
                      onMouseDown={(e) => {
                        e.preventDefault();
                        e.stopPropagation();
                      }}
                      onClick={() =>
                        setFormData({
                          ...formData,
                          selected_parts: formData.selected_parts.filter(
                            (id) => id !== option.value,
                          ),
                        })
                      }
                      aria-label={`Remove ${option.label}`}
                    >
                      <IconX className="h-3 w-3 text-muted-foreground hover:text-foreground" />
                    </span>
                  </Badge>
                )}
              />
            </div>
            {mode === "edit" && product && (
              <>
                <Separator />
                <div className="grid grid-cols-2 gap-4 text-sm">
                  <div className="space-y-1">
                    <Label className="text-muted-foreground">ID Sản phẩm</Label>
                    <div className="font-mono text-xs">{product.id}</div>
                  </div>
                  <div className="space-y-1">
                    <Label className="text-muted-foreground">Loại</Label>
                    <div>{product.type}</div>
                  </div>
                  <div className="space-y-1">
                    <Label className="text-muted-foreground">Ngày tạo</Label>
                    <div>
                      {new Date(product.created_at).toLocaleDateString()}
                    </div>
                  </div>
                  <div className="space-y-1">
                    <Label className="text-muted-foreground">Cập nhật lúc</Label>
                    <div>
                      {new Date(product.updated_at).toLocaleDateString()}
                    </div>
                  </div>
                </div>
              </>
            )}
          </div>
        </div>
        <DrawerFooter>
          <Button
            onClick={(e) => {
              e.preventDefault();
              handleSubmit(e);
            }}
            disabled={isLoading}
          >
            {isLoading
              ? mode === "add"
                ? "Đang tạo..."
                : "Đang cập nhật..."
              : mode === "add"
                ? "Tạo sản phẩm"
                : "Lưu thay đổi"}
          </Button>
          <DrawerClose asChild>
            <Button variant="outline" disabled={isLoading}>
              Hủy bỏ
            </Button>
          </DrawerClose>
        </DrawerFooter>
      </DrawerContent>
    </Drawer>
  );
}

function AddSampleProductsButton({ onSuccess }: { onSuccess?: () => void }) {
  const [isLoading, setIsLoading] = React.useState(false);

  // Fetch brands to get the ZOTAC brand ID
  const { data: brands } = trpc.brands.getBrands.useQuery();

  const createProductMutation = trpc.products.createProduct.useMutation({
    onSuccess: (data) => {
      // Success is handled in the batch operation
      console.log("[Products] Sample product created:", { response: data });
    },
    onError: (error) => {
      const errorMessage = error.message || "Lỗi khi tạo sản phẩm mẫu";
      console.error("[Products] Sample product creation error:", errorMessage, {
        error,
      });
      toast.error(errorMessage);
    },
  });

  // Get ZOTAC brand ID from brands list
  const zotacBrandId = React.useMemo(() => {
    return brands?.find((b) => b.name === "ZOTAC")?.id || null;
  }, [brands]);

  // Sample products from VGA data file (selected variety)
  const sampleProducts = React.useMemo(() => [
    {
      name: "GAMING GeForce RTX 3050 ECO Edition 8GB",
      sku: "14-500-567",
      short_description:
        "ZOTAC GAMING GeForce RTX 3050 ECO Edition 8GB GDDR6 128-bit 14 Gbps PCIE 4.0 Gaming Graphics Card, Active Fan Control, FREEZE Fan Stop, ZT-A30500K-10M",
      brand_id: zotacBrandId,
      model: "ZT-A30500K-10M",
      type: "VGA" as const,
      primary_image:
        "https://c1.neweggimages.com/productimage/nb300/14-500-567-02.jpg",
    },
    {
      name: "ARCTICSTORM AIO Liquid Cooling GeForce RTX 5090 32GB",
      sku: "14-500-630",
      short_description:
        "ZOTAC ARCTICSTORM AIO Liquid Cooling GeForce RTX 5090 32GB GDDR7 PCI Express 5.0 x16 ATX Graphics Card RTX 5090 ARCTICSTORM AIO ZT-B50900K-30P",
      brand_id: zotacBrandId,
      model: "ZT-B50900K-30P",
      type: "VGA" as const,
      primary_image:
        "https://c1.neweggimages.com/productimage/nb300/14-500-630-01.jpg",
    },
    {
      name: "SOLID CORE OC White Edition GeForce RTX 5070 Ti 16GB",
      sku: "14-500-631",
      short_description:
        "ZOTAC SOLID CORE OC White Edition GeForce RTX 5070 Ti 16GB GDDR7 PCI Express 5.0 x16 ATX Graphics Card RTX 5070 Ti SOLID CORE White Edition ZT-B50710Q2-10P",
      brand_id: zotacBrandId,
      model: "ZT-B50710Q2-10P",
      type: "VGA" as const,
      primary_image:
        "https://c1.neweggimages.com/productimage/nb300/14-500-631-01.jpg",
    },
    {
      name: "AMP Extreme Infinity GeForce RTX 5080 16GB",
      sku: "14-500-595",
      short_description:
        "ZOTAC AMP Extreme Infinity GeForce RTX 5080 16GB 256-Bit GDDR7 PCI-Express 5.0 DLSS 4.0 Graphics Card ZT-B50800B-10P",
      brand_id: zotacBrandId,
      model: "ZT-B50800B-10P",
      type: "VGA" as const,
      primary_image:
        "https://c1.neweggimages.com/productimage/nb300/14-500-595-02.jpg",
    },
    {
      name: "GAMING GeForce RTX 3060 Twin Edge 12GB",
      sku: "14-500-509",
      short_description:
        "ZOTAC GAMING GeForce RTX 3060 Twin Edge 12GB GDDR6 192-bit 15 Gbps PCIE 4.0 Gaming Graphics Card, IceStorm 2.0 Cooling, Active Fan Control, FREEZE Fan Stop, ZT-A30600E-10M",
      brand_id: zotacBrandId,
      model: "ZT-A30600E-10M",
      type: "VGA" as const,
      primary_image:
        "https://c1.neweggimages.com/productimage/nb300/14-500-509-V08.jpg",
    },
    {
      name: "Twin Edge OC GeForce RTX 5060 Ti 16GB",
      sku: "14-500-612",
      short_description:
        "ZOTAC Twin Edge OC GeForce RTX 5060 Ti PCI Express 5.0 x8 16GB 128-Bit GDDR7 Graphics Card ZT-B50620H-10M",
      brand_id: zotacBrandId,
      model: "ZT-B50620H-10M",
      type: "VGA" as const,
      primary_image:
        "https://c1.neweggimages.com/productimage/nb300/14-500-612-10.jpg",
    },
    {
      name: "AMP GeForce RTX 5070 12GB White Edition",
      sku: "14-500-617",
      short_description:
        "ZOTAC AMP GeForce RTX 5070 12GB 192-Bit GDDR7 PCI Express 5.0 x16 Graphics Card RTX 5070 AMP White Edition ZT-B50700FQ-10P",
      brand_id: zotacBrandId,
      model: "ZT-B50700FQ-10P",
      type: "VGA" as const,
      primary_image:
        "https://c1.neweggimages.com/productimage/nb300/14-500-617-10.jpg",
    },
    {
      name: "SOLO GeForce RTX 5050 8GB",
      sku: "14-500-625",
      short_description:
        "ZOTAC SOLO GeForce RTX 5050 8GB GDDR6 PCI Express 5.0 x8 ATX Graphics Card GeForce RTX 5050 SOLO ZT-B50500G-10L",
      brand_id: zotacBrandId,
      model: "ZT-B50500G-10L",
      type: "VGA" as const,
      primary_image:
        "https://c1.neweggimages.com/productimage/nb300/14-500-625-02.jpg",
    },
    {
      name: "GAMING GeForce RTX 5060 Twin Edge OC 8GB",
      sku: "14-500-623",
      short_description:
        "ZOTAC GAMING GeForce RTX 5060 Twin Edge OC DLSS 4 8GB GDDR7 128-bit 28 Gbps PCIE 5.0 Gaming Graphics Card, SFF-ready compact card, ZT-B50600H-10M",
      brand_id: zotacBrandId,
      model: "ZT-B50600H-10M",
      type: "VGA" as const,
      primary_image:
        "https://c1.neweggimages.com/productimage/nb300/14-500-623-02.jpg",
    },
    {
      name: "GAMING GeForce GTX 1660 SUPER Twin Fan 6GB",
      sku: "9SIADT2KAU1283",
      short_description:
        "ZOTAC GAMING GeForce GTX 1660 SUPER Twin Fan Black 6GB GDDR6 192-bit Gaming Graphics Card, ZT-T16620J-10M",
      brand_id: zotacBrandId,
      model: "ZT-T16620J-10M",
      type: "VGA" as const,
      primary_image:
        "https://c1.neweggimages.com/productimage/nb300/1FT-000M-003U0-S08.jpg",
    },
    {
      name: "GAMING GeForce RTX 3090 Trinity OC 24GB",
      sku: "9SIABKXKBC4109",
      short_description:
        "ZOTAC GAMING GeForce RTX 3090 Trinity OC 24GB GDDR6X 384-bit 19.5 Gbps PCIE 4.0 Gaming Graphics Card, IceStorm 2.0 Advanced Cooling, SPECTRA 2.0 RGB Lighting, ZT-A30900J-10P",
      brand_id: zotacBrandId,
      model: "ZT-A30900J-10P",
      type: "VGA" as const,
      primary_image:
        "https://c1.neweggimages.com/productimage/nb300/14-500-510-V01.jpg",
    },
    {
      name: "GAMING GeForce RTX 4060 8GB Solo",
      sku: "9SIBTK0KCK4538",
      short_description:
        "ZOTAC GAMING GeForce RTX 4060 8GB Solo DLSS 3 8GB GDDR6 128-bit 17 Gbps PCIE 4.0 Super Compact Gaming Graphics Card, ZT-D40600G-10L",
      brand_id: zotacBrandId,
      model: "ZT-D40600G-10L",
      type: "VGA" as const,
      primary_image:
        "https://c1.neweggimages.com/productimage/nb300/14-500-558-S09.jpg",
    },
  ], [zotacBrandId]);

  const handleAddSampleProducts = async () => {
    setIsLoading(true);
    console.log("[Products] Adding sample products started:", {
      totalProducts: sampleProducts.length,
    });

    try {
      let successCount = 0;
      const totalProducts = sampleProducts.length;

      for (const product of sampleProducts) {
        try {
          await createProductMutation.mutateAsync(product);
          successCount++;
        } catch (error) {
          console.error(
            `[Products] Failed to create sample product: ${product.name}`,
            error,
          );
        }
      }

      if (successCount === totalProducts) {
        const successMessage = `Đã thêm thành công ${successCount} sản phẩm mẫu`;
        console.log(
          "[Products] All sample products added successfully:",
          successMessage,
          { successCount, totalProducts },
        );
        toast.success(successMessage);
      } else if (successCount > 0) {
        const successMessage = `Đã thêm thành công ${successCount}/${totalProducts} sản phẩm mẫu`;
        console.log(
          "[Products] Partial sample products added:",
          successMessage,
          { successCount, totalProducts },
        );
        toast.success(successMessage);
      } else {
        const errorMessage = "Không thể thêm sản phẩm mẫu nào";
        console.error("[Products] No sample products added:", errorMessage, {
          successCount,
          totalProducts,
        });
        toast.error(errorMessage);
      }

      if (successCount > 0 && onSuccess) {
        onSuccess();
      }
    } catch (error) {
      const errorMessage = "Lỗi khi thêm sản phẩm mẫu";
      console.error(
        "[Products] Sample products addition error:",
        errorMessage,
        { error },
      );
      toast.error(errorMessage);
    } finally {
      setIsLoading(false);
    }
  };

  return (
    <Button
      variant="outline"
      size="sm"
      onClick={handleAddSampleProducts}
      disabled={isLoading}
    >
      <IconDatabase />
      <span className="hidden lg:inline">
        {isLoading ? "Đang thêm..." : "Thêm mẫu"}
      </span>
    </Button>
  );
}<|MERGE_RESOLUTION|>--- conflicted
+++ resolved
@@ -209,19 +209,11 @@
     <div className="flex items-center gap-1">
       {/* Edit Product */}
       <Tooltip>
-<<<<<<< HEAD
-        <TooltipTrigger>
-          <ProductModal
-            product={product}
-            mode="edit"
-            trigger={
-=======
         <ProductModal
           product={product}
           mode="edit"
           trigger={
             <TooltipTrigger asChild>
->>>>>>> 109da46e
               <Button
                 variant="ghost"
                 size="sm"
@@ -230,34 +222,10 @@
                 <IconEdit className="size-5" />
                 <span className="sr-only">Chỉnh sửa</span>
               </Button>
-<<<<<<< HEAD
-            }
-            onSuccess={() => window.location.reload()}
-          />
-        </TooltipTrigger>
-        <TooltipContent>
-          <p>Chỉnh sửa sản phẩm</p>
-        </TooltipContent>
-      </Tooltip>
-
-      {/* Clone Product */}
-      <Tooltip>
-        <TooltipTrigger asChild>
-          <Button
-            variant="ghost"
-            size="sm"
-            className="size-9 p-0 text-muted-foreground hover:text-foreground"
-            onClick={handleClone}
-          >
-            <IconCopy className="size-5" />
-          </Button>
-        </TooltipTrigger>
-=======
             </TooltipTrigger>
           }
           onSuccess={() => window.location.reload()}
         />
->>>>>>> 109da46e
         <TooltipContent>
           <p>Chỉnh sửa sản phẩm</p>
         </TooltipContent>
