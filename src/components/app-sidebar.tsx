"use client";

import {
  IconClipboardList,
  IconComponents,
  IconDashboard,
  IconDevices,
  IconHelp,
  IconInnerShadowTop,
  IconPhone,
  IconPlus,
  IconReport,
  IconSettings,
  IconUser,
  IconUsers,
} from "@tabler/icons-react";
import type * as React from "react";

import { trpc } from "@/components/providers/trpc-provider";
import { NavDocuments } from "@/components/nav-documents";
import { NavMain } from "@/components/nav-main";
import { NavSecondary } from "@/components/nav-secondary";
import { NavUser } from "@/components/nav-user";
import { SidebarSkeleton } from "@/components/sidebar-skeleton";
import { trpc } from "@/components/providers/trpc-provider";
import {
  Sidebar,
  SidebarContent,
  SidebarFooter,
  SidebarHeader,
  SidebarMenu,
  SidebarMenuButton,
  SidebarMenuItem,
} from "@/components/ui/sidebar";

type UserRole = "admin" | "manager" | "technician" | "reception";

interface AppSidebarProps extends React.ComponentProps<typeof Sidebar> {}

function getUserPrimaryRole(roles: string[]): UserRole {
  // Hierarchy: admin > manager > technician > reception
  if (roles.includes("admin")) return "admin";
  if (roles.includes("manager")) return "manager";
  if (roles.includes("technician")) return "technician";
  return "reception";
}

const baseData = {
  navMain: [
    {
      title: "Dashboard",
      url: "/dashboard",
      icon: IconDashboard,
    },
    {
      title: "Phiếu dịch vụ",
      url: "/tickets",
      icon: IconClipboardList,
    },
    {
      title: "Khách hàng",
      url: "/customers",
      icon: IconUser,
    },
  ],
  navSecondary: [
    {
      title: "Thiết lập",
      url: "#",
      icon: IconSettings,
    },
    {
      title: "Hướng dẫn",
      url: "#",
      icon: IconHelp,
    },
    {
      title: "Gọi hỗ trợ",
      url: "#",
      icon: IconPhone,
    },
  ],
  documents: [
    {
      name: "Sản phẩm dịch vụ",
      url: "/products",
      icon: IconDevices,
      allowedRoles: ["admin", "manager"] as UserRole[],
    },
    {
      name: "Kho linh kiện",
      url: "/parts",
      icon: IconComponents,
      allowedRoles: ["admin", "manager"] as UserRole[],
    },
    {
      name: "Quản lý nhãn hàng (TODOS)",
      url: "/brands",
      icon: IconComponents,
      allowedRoles: ["admin", "manager", "technician", "reception"] as UserRole[],
    },
    {
      name: "Quản lý nhân sự",
      url: "/team",
      icon: IconUsers,
      allowedRoles: ["admin"] as UserRole[],
    },
    {
      name: "Báo cáo (TODOS)",
      url: "/report",
      icon: IconReport,
      allowedRoles: ["admin", "manager", "technician", "reception"] as UserRole[],
    },
  ],
};

<<<<<<< HEAD
export function AppSidebar({ ...props }: React.ComponentProps<typeof Sidebar>) {
  const { data: currentUser } = trpc.profile.getCurrentUser.useQuery();
  
  // Check if user is admin or manager
  const isAdminOrManager = currentUser?.roles?.some((role: string) => 
    role === 'admin' || role === 'manager'
  ) ?? false;

  // Filter documents based on user role
  const filteredDocuments = data.documents.filter(doc => {
    // Hide "Sản phẩm dịch vụ" and "Kho linh kiện" for non-admin/manager users
    if (!isAdminOrManager && (doc.url === '/products' || doc.url === '/parts')) {
      return false;
    }
    return true;
  });

=======
function getFilteredData(userRole: UserRole = "reception") {
  return {
    ...baseData,
    documents: baseData.documents.filter((item) =>
      item.allowedRoles.includes(userRole)
    ),
  };
}

export function AppSidebar({ ...props }: AppSidebarProps) {
  // Fetch current user profile to get roles
  const { data: profile, isLoading } = trpc.profile.getCurrentUser.useQuery();
  
  // Determine user role from profile
  const userRole = profile?.roles ? getUserPrimaryRole(profile.roles) : "reception";
  
  const data = getFilteredData(userRole);
>>>>>>> d0700fd7
  return (
    <Sidebar collapsible="offcanvas" {...props}>
      <SidebarHeader>
        <SidebarMenu>
          <SidebarMenuItem>
            <SidebarMenuButton
              asChild
              className="data-[slot=sidebar-menu-button]:!p-1.5"
            >
              <a href="/">
                <IconInnerShadowTop className="!size-5" />
                <span className="text-base font-semibold">
                  SSTC Service Center
                </span>
              </a>
            </SidebarMenuButton>
          </SidebarMenuItem>
        </SidebarMenu>
      </SidebarHeader>
      <SidebarContent>
<<<<<<< HEAD
        <NavMain items={data.navMain} />
        <NavDocuments items={filteredDocuments} />
        <NavSecondary items={data.navSecondary} className="mt-auto" />
=======
        {isLoading ? (
          <SidebarSkeleton />
        ) : (
          <>
            <NavMain items={data.navMain} />
            <NavDocuments items={data.documents} />
            <NavSecondary items={data.navSecondary} className="mt-auto" />
          </>
        )}
>>>>>>> d0700fd7
      </SidebarContent>
      <SidebarFooter>
        <NavUser />
      </SidebarFooter>
    </Sidebar>
  );
}<|MERGE_RESOLUTION|>--- conflicted
+++ resolved
@@ -114,25 +114,6 @@
   ],
 };
 
-<<<<<<< HEAD
-export function AppSidebar({ ...props }: React.ComponentProps<typeof Sidebar>) {
-  const { data: currentUser } = trpc.profile.getCurrentUser.useQuery();
-  
-  // Check if user is admin or manager
-  const isAdminOrManager = currentUser?.roles?.some((role: string) => 
-    role === 'admin' || role === 'manager'
-  ) ?? false;
-
-  // Filter documents based on user role
-  const filteredDocuments = data.documents.filter(doc => {
-    // Hide "Sản phẩm dịch vụ" and "Kho linh kiện" for non-admin/manager users
-    if (!isAdminOrManager && (doc.url === '/products' || doc.url === '/parts')) {
-      return false;
-    }
-    return true;
-  });
-
-=======
 function getFilteredData(userRole: UserRole = "reception") {
   return {
     ...baseData,
@@ -150,7 +131,6 @@
   const userRole = profile?.roles ? getUserPrimaryRole(profile.roles) : "reception";
   
   const data = getFilteredData(userRole);
->>>>>>> d0700fd7
   return (
     <Sidebar collapsible="offcanvas" {...props}>
       <SidebarHeader>
@@ -171,11 +151,6 @@
         </SidebarMenu>
       </SidebarHeader>
       <SidebarContent>
-<<<<<<< HEAD
-        <NavMain items={data.navMain} />
-        <NavDocuments items={filteredDocuments} />
-        <NavSecondary items={data.navSecondary} className="mt-auto" />
-=======
         {isLoading ? (
           <SidebarSkeleton />
         ) : (
@@ -185,7 +160,6 @@
             <NavSecondary items={data.navSecondary} className="mt-auto" />
           </>
         )}
->>>>>>> d0700fd7
       </SidebarContent>
       <SidebarFooter>
         <NavUser />
