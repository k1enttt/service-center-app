/**
 * Service Request Detail Page
 * View request details and perform actions
 * Following UI_CODING_GUIDE.md Section 7 - Dedicated Add/Edit Pages
 */

"use client";

import { useParams, useRouter } from "next/navigation";
import { PageHeader } from "@/components/page-header";
import { Button } from "@/components/ui/button";
import { Card, CardContent, CardDescription, CardHeader, CardTitle } from "@/components/ui/card";
import { Separator } from "@/components/ui/separator";
import { Badge } from "@/components/ui/badge";
<<<<<<< HEAD
import { Accordion, AccordionContent, AccordionItem, AccordionTrigger } from "@/components/ui/accordion";
import {
  IconLoader2,
  IconCheck,
  IconX,
  IconUser,
  IconPackage,
  IconFileText,
  IconTruckDelivery,
  IconInfoCircle,
  IconCalendarEvent,
} from "@tabler/icons-react";
=======
import { IconLoader2, IconCheck, IconX, IconUser, IconPackage, IconFileText, IconTrash, IconTruck, IconEdit } from "@tabler/icons-react";
>>>>>>> 7843b4f9
import { useRequestDetails, useUpdateRequestStatus, useRejectRequest } from "@/hooks/use-service-request";
import { format, formatDistanceToNow } from "date-fns";
import { vi } from "date-fns/locale";
import { toast } from "sonner";
import { useState } from "react";
import { Textarea } from "@/components/ui/textarea";
import { Label } from "@/components/ui/label";
<<<<<<< HEAD
import type { WarrantyStatus } from "@/utils/warranty";
=======
import { trpc } from "@/components/providers/trpc-provider";
>>>>>>> 7843b4f9

// Status mapping
const STATUS_MAP = {
  draft: { label: "Nháp", variant: "outline" as const },
  submitted: { label: "Đã gửi", variant: "secondary" as const },
  pickingup: { label: "Chờ lấy hàng", variant: "secondary" as const },
  received: { label: "Đã tiếp nhận", variant: "default" as const },
  processing: { label: "Đang xử lý", variant: "default" as const },
  completed: { label: "Hoàn thành", variant: "default" as const },
  cancelled: { label: "Đã hủy", variant: "destructive" as const },
};

const DELIVERY_METHOD_LABELS: Record<"pickup" | "delivery", string> = {
  pickup: "Khách mang tới",
  delivery: "Giao nhận",
};

const SERVICE_OPTION_LABELS: Record<string, string> = {
  warranty: "Bảo hành",
  paid: "Dịch vụ trả phí",
  replacement: "Đổi sản phẩm",
};

type IssuePhotoMetadata = {
  path?: string | null;
  url?: string | null;
  file_name?: string | null;
  file_size?: number | null;
  file_type?: string | null;
};

function formatDisplayDate(value: string | null | undefined) {
  if (!value) {
    return null;
  }
  const parsed = new Date(value);
  if (Number.isNaN(parsed.getTime())) {
    return value;
  }
  return format(parsed, "dd/MM/yyyy");
}

function formatDisplayDateTime(value: string | null | undefined) {
  if (!value) {
    return null;
  }
  const parsed = new Date(value);
  if (Number.isNaN(parsed.getTime())) {
    return value;
  }
  return format(parsed, "dd/MM/yyyy HH:mm");
}

function normalizeIssuePhotos(value: unknown): IssuePhotoMetadata[] {
  if (!Array.isArray(value)) {
    return [];
  }

  return value.reduce<IssuePhotoMetadata[]>((acc, item) => {
    if (typeof item === "string") {
      acc.push({
        path: item,
        url: item,
        file_name: item.split("/").pop() ?? item,
        file_size: null,
        file_type: null,
      });
      return acc;
    }

    if (item && typeof item === "object") {
      const metadata = item as Record<string, unknown>;
      acc.push({
        path: typeof metadata.path === "string" ? metadata.path : null,
        url: typeof metadata.url === "string" ? metadata.url : null,
        file_name: typeof metadata.file_name === "string" ? metadata.file_name : null,
        file_size: typeof metadata.file_size === "number" ? metadata.file_size : null,
        file_type: typeof metadata.file_type === "string" ? metadata.file_type : null,
      });
    }

    return acc;
  }, []);
}

type WarrantyBadgeVariant = "resolved" | "processing" | "destructive" | "outline";

function getWarrantyBadgeInfo(
  status: WarrantyStatus | null | undefined
): { label: string; variant: WarrantyBadgeVariant } | null {
  if (!status) {
    return null;
  }

  switch (status) {
    case "active":
      return {
        label: "Còn hạn",
        variant: "resolved",
      };
    case "expiring_soon":
      return {
        label: "Sắp hết hạn",
        variant: "processing",
      };
    case "expired":
      return {
        label: "Hết hạn",
        variant: "destructive",
      };
    case "no_warranty":
      return {
        label: "Không có bảo hành",
        variant: "outline",
      };
    default:
      return null;
  }
}

function formatDurationFromDays(days: number) {
  const abs = Math.abs(days);
  if (abs >= 365) {
    const years = Math.floor(abs / 365);
    return years <= 1 ? "1 năm" : `${years} năm`;
  }
  if (abs >= 30) {
    const months = Math.floor(abs / 30);
    return months <= 1 ? "1 tháng" : `${months} tháng`;
  }
  if (abs === 0) {
    return "0 ngày";
  }
  return abs === 1 ? "1 ngày" : `${abs} ngày`;
}

function getWarrantyDetailBadgeLabel(
  status: WarrantyStatus | null | undefined,
  daysRemaining: number | null | undefined
) {
  if (!status) {
    return null;
  }

  const days = typeof daysRemaining === "number" ? daysRemaining : null;

  switch (status) {
    case "active":
      if (days === null || days <= 0) {
        return "Còn hạn";
      }
      return `Còn hạn ${formatDurationFromDays(days)}`;
    case "expiring_soon":
      if (days === null || days <= 0) {
        return "Sắp hết hạn";
      }
      return `Còn hạn ${formatDurationFromDays(days)}`;
    case "expired":
      if (days === null) {
        return "Đã hết hạn";
      }
      if (days === 0) {
        return "Hết hạn hôm nay";
      }
      return `Quá hạn ${formatDurationFromDays(Math.abs(days))}`;
    case "no_warranty":
      return "Không bảo hành";
    default:
      return null;
  }
}

export default function ServiceRequestDetailPage() {
  const params = useParams();
  const router = useRouter();
  const requestId = params.id as string;

  const { data: request, isLoading, error, refetch } = useRequestDetails(requestId);
  const { updateStatus, isUpdating } = useUpdateRequestStatus();
  const { rejectRequest, isRejecting } = useRejectRequest();

  const deleteDraft = trpc.serviceRequest.deleteDraft.useMutation({
    onSuccess: () => {
      toast.success("Đã xóa bản nháp");
      router.push("/operations/service-requests");
    },
    onError: (error: any) => {
      toast.error(`Lỗi: ${error.message}`);
    },
  });

  const [showRejectForm, setShowRejectForm] = useState(false);
  const [rejectReason, setRejectReason] = useState("");

  const handleAccept = () => {
    if (!request) return;

    if (request.status === "submitted") {
      // Update to received
      updateStatus(
        { request_id: requestId, status: "received" },
        {
          onSuccess: () => {
            toast.success("Đã xác nhận tiếp nhận hàng");
            refetch();
          },
          onError: (error: any) => {
            toast.error(`Lỗi: ${error.message}`);
          },
        }
      );
    }
  };

  const handleReject = () => {
    if (!rejectReason || rejectReason.length < 10) {
      toast.error("Lý do từ chối phải có ít nhất 10 ký tự");
      return;
    }

    rejectRequest(
      { request_id: requestId, rejection_reason: rejectReason },
      {
        onSuccess: () => {
          toast.success("Đã từ chối yêu cầu");
          setShowRejectForm(false);
          setRejectReason("");
          refetch();
        },
        onError: (error: any) => {
          toast.error(`Lỗi: ${error.message}`);
        },
      }
    );
  };

  const handleDeleteDraft = () => {
    if (confirm("Bạn có chắc muốn xóa bản nháp này? Hành động này không thể hoàn tác.")) {
      deleteDraft.mutate({ request_id: requestId });
    }
  };

  if (isLoading) {
    return (
      <>
        <PageHeader title="Chi tiết yêu cầu" backHref="/operations/service-requests" />
        <div className="flex flex-1 items-center justify-center">
          <IconLoader2 className="h-8 w-8 animate-spin text-muted-foreground" />
        </div>
      </>
    );
  }

  if (error || !request) {
    return (
      <>
        <PageHeader title="Chi tiết yêu cầu" backHref="/operations/service-requests" />
        <div className="flex flex-1 items-center justify-center">
          <div className="text-center">
            <p className="text-lg font-semibold">Không tìm thấy yêu cầu</p>
            <p className="text-sm text-muted-foreground">Yêu cầu không tồn tại hoặc đã bị xóa</p>
          </div>
        </div>
      </>
    );
  }


  const status = request.status as keyof typeof STATUS_MAP;
  const statusConfig = STATUS_MAP[status];
  const items = Array.isArray(request.items) ? request.items : [];
  const deliveryMethod = (request.preferred_delivery_method ?? "pickup") as keyof typeof DELIVERY_METHOD_LABELS;
  const deliveryLabel = DELIVERY_METHOD_LABELS[deliveryMethod] ?? "Khác";
  const preferredSchedule = formatDisplayDate(request.preferred_schedule);
  const reviewedAt = formatDisplayDateTime(request.reviewed_at);
  const convertedAt = formatDisplayDateTime(request.converted_at);
  const createdAt = formatDisplayDateTime(request.created_at);
  const updatedAt = formatDisplayDateTime(request.updated_at);
  const reviewedByName = request.reviewed_by?.full_name ?? null;
  const showReviewInfo =
    Boolean(request.reviewed_at) ||
    Boolean(request.reviewed_by) ||
    Boolean(request.rejection_reason) ||
    Boolean(request.converted_at);
  const showSystemInfo = Boolean(createdAt) || Boolean(updatedAt);
  const hasSupportingInfo =
    showReviewInfo || Boolean(request.linked_ticket_id);
  const displayOrDash = (value: string | null | undefined) => {
    if (typeof value !== "string") {
      return "-";
    }
    const trimmed = value.trim();
    return trimmed.length > 0 ? value : "-";
  };

  return (
    <>
      <PageHeader title={`Yêu cầu ${request.tracking_token}`} backHref="/operations/service-requests" />
      <div className="flex flex-1 flex-col">
<<<<<<< HEAD
        <div className="@container/main flex flex-1 flex-col">
          <div className="mx-auto flex w-full max-w-screen-2xl flex-1 flex-col px-4 py-4 md:py-6 lg:px-6">
            <div className="grid flex-1 gap-6 lg:grid-cols-[minmax(0,2fr)_minmax(320px,1fr)]">
              <Card className="lg:col-span-2">
                <CardHeader>
                  <div className="flex items-center justify-between">
                    <div>
                      <CardTitle>Trạng thái</CardTitle>
                      <CardDescription>
                        Tạo {formatDistanceToNow(new Date(request.created_at), {
                          addSuffix: true,
                          locale: vi,
                        })}
                      </CardDescription>
                    </div>
                    <Badge variant={statusConfig.variant}>{statusConfig.label}</Badge>
                  </div>
                </CardHeader>
              </Card>

              <Card className="lg:col-span-2">
                <CardHeader>
                  <CardTitle className="text-sm flex items-center gap-2">
                    <IconUser className="h-4 w-4" />
                    Thông tin khách hàng & giao nhận
                  </CardTitle>
                </CardHeader>
                <CardContent>
                  <div className="grid gap-6 md:grid-cols-2">
                    <div className="space-y-3">
                      <div>
                        <p className="text-sm text-muted-foreground">Tên</p>
                        <p className="font-medium">
                          {displayOrDash(request.customer_name)}
                        </p>
                      </div>
                      <div>
                        <p className="text-sm text-muted-foreground">Email</p>
                        <p className="font-medium">
                          {displayOrDash(request.customer_email)}
                        </p>
                      </div>
                      <div>
                        <p className="text-sm text-muted-foreground">Số điện thoại</p>
                        <p className="font-medium">
                          {displayOrDash(request.customer_phone)}
                        </p>
                      </div>
                      <div>
                        <p className="text-sm text-muted-foreground">Địa chỉ</p>
                        <p className="text-sm whitespace-pre-wrap">
                          {displayOrDash(request.customer_address)}
                        </p>
                      </div>
                    </div>
                    <div className="space-y-3">
                      <div>
                        <p className="text-sm text-muted-foreground">Hình thức xử lý</p>
                        <p className="font-medium">
                          {displayOrDash(
                            deliveryLabel
                              ? `${deliveryLabel}${deliveryMethod === "delivery" ? " tại nhà" : ""}`
                              : null,
                          )}
                        </p>
                      </div>
                      <div>
                        <p className="text-sm text-muted-foreground">Thời gian mong muốn</p>
                        <p className="text-sm">
                          {displayOrDash(preferredSchedule)}
                        </p>
                      </div>
                      <div>
                        <p className="text-sm text-muted-foreground">Địa chỉ giao nhận</p>
                        <p className="text-sm whitespace-pre-wrap">
                          {displayOrDash(request.delivery_address)}
                        </p>
                      </div>
                      <div>
                        <p className="text-sm text-muted-foreground">Ghi chú nhận hàng</p>
                        <p className="text-sm whitespace-pre-wrap">
                          {displayOrDash(request.pickup_notes)}
                        </p>
                      </div>
                      <div>
                        <p className="text-sm text-muted-foreground">Thông tin liên hệ ưu tiên</p>
                        <p className="text-sm whitespace-pre-wrap">
                          {displayOrDash(request.contact_notes)}
                        </p>
                      </div>
                    </div>
                  </div>
=======
        <div className="@container/main flex flex-1 flex-col gap-2">
          <div className="flex flex-col gap-4 py-4 px-4 md:gap-6 md:py-6 lg:px-6">
            {/* Status Card */}
            <Card>
              <CardHeader>
                <div className="flex items-center justify-between">
                  <div>
                    <CardTitle>Trạng thái</CardTitle>
                    <CardDescription>
                      Tạo {formatDistanceToNow(new Date(request.created_at), {
                        addSuffix: true,
                        locale: vi,
                      })}
                    </CardDescription>
                  </div>
                  <Badge variant={statusConfig.variant}>{statusConfig.label}</Badge>
                </div>
              </CardHeader>
            </Card>

            {/* Customer Information */}
            <Card>
              <CardHeader>
                <CardTitle className="text-sm flex items-center gap-2">
                  <IconUser className="h-4 w-4" />
                  Thông tin khách hàng
                </CardTitle>
              </CardHeader>
              <CardContent className="space-y-2">
                <div>
                  <p className="text-sm text-muted-foreground">Tên</p>
                  <p className="font-medium">{request.customer_name}</p>
                </div>
                {request.customer_email && (
                  <div>
                    <p className="text-sm text-muted-foreground">Email</p>
                    <p className="font-medium">{request.customer_email}</p>
                  </div>
                )}
                {request.customer_phone && (
                  <div>
                    <p className="text-sm text-muted-foreground">Số điện thoại</p>
                    <p className="font-medium">{request.customer_phone}</p>
                  </div>
                )}
                {request.customer_address && (
                  <div>
                    <p className="text-sm text-muted-foreground">Địa chỉ</p>
                    <p className="font-medium">{request.customer_address}</p>
                  </div>
                )}
              </CardContent>
            </Card>

            {/* Products */}
            <Card>
              <CardHeader>
                <CardTitle className="text-sm flex items-center gap-2">
                  <IconPackage className="h-4 w-4" />
                  Danh sách sản phẩm ({request.items?.length || 0})
                </CardTitle>
              </CardHeader>
              <CardContent>
                {request.items && request.items.length > 0 ? (
                  <div className="space-y-4">
                    {request.items.map((item: any, index: number) => (
                      <div key={item.id} className="border rounded-lg p-3 space-y-2">
                        <div className="flex items-center justify-between">
                          <p className="text-sm font-medium">Sản phẩm #{index + 1}</p>
                          {item.ticket && (
                            <Button
                              variant="outline"
                              size="sm"
                              onClick={() => router.push(`/operations/tickets/${item.ticket.id}`)}
                            >
                              Xem phiếu {item.ticket.ticket_number}
                            </Button>
                          )}
                        </div>
                        <div>
                          <p className="text-sm text-muted-foreground">Serial Number</p>
                          <p className="font-mono text-sm font-medium">{item.serial_number}</p>
                        </div>
                        {item.issue_description && (
                          <div>
                            <p className="text-sm text-muted-foreground">Mô tả vấn đề</p>
                            <p className="text-sm">{item.issue_description}</p>
                          </div>
                        )}
                      </div>
                    ))}
                  </div>
                ) : (
                  <p className="text-sm text-muted-foreground">Chưa có sản phẩm nào</p>
                )}
              </CardContent>
            </Card>

            {/* Issue Description */}
            <Card>
              <CardHeader>
                <CardTitle className="text-sm flex items-center gap-2">
                  <IconFileText className="h-4 w-4" />
                  Mô tả vấn đề chung
                </CardTitle>
              </CardHeader>
              <CardContent>
                <p className="text-sm whitespace-pre-wrap">{request.issue_description}</p>
              </CardContent>
            </Card>

            {/* Delivery Information */}
            {request.delivery_method && (
              <Card>
                <CardHeader>
                  <CardTitle className="text-sm flex items-center gap-2">
                    <IconTruck className="h-4 w-4" />
                    Phương thức giao hàng
                  </CardTitle>
                </CardHeader>
                <CardContent className="space-y-2">
                  <div>
                    <p className="text-sm text-muted-foreground">Phương thức</p>
                    <p className="font-medium">
                      {request.delivery_method === "pickup" ? "Tự đến lấy" : "Giao hàng"}
                    </p>
                  </div>
                  {request.delivery_method === "delivery" && request.delivery_address && (
                    <div>
                      <p className="text-sm text-muted-foreground">Địa chỉ giao hàng</p>
                      <p className="text-sm">{request.delivery_address}</p>
                    </div>
                  )}
>>>>>>> 7843b4f9
                </CardContent>
              </Card>

              <Card className="lg:col-span-2">
                <CardHeader>
                  <CardTitle className="text-sm flex items-center gap-2">
                    <IconFileText className="h-4 w-4" />
                    Mô tả & sản phẩm
                  </CardTitle>
                </CardHeader>
                <CardContent className="space-y-6">
                  <section className="space-y-2">
                    <p className="text-xs font-medium uppercase text-muted-foreground">
                      Mô tả vấn đề
                    </p>
                    <p className="text-sm whitespace-pre-wrap">
                      {request.issue_description || "Không có mô tả bổ sung."}
                    </p>
                  </section>
                  <Separator />
                  <section className="space-y-3">
                    <div className="flex items-center gap-2">
                      <IconPackage className="h-4 w-4 text-muted-foreground" />
                      <span className="text-sm font-medium">Thông tin sản phẩm</span>
                    </div>
                    {items.length === 0 ? (
                      <p className="text-sm text-muted-foreground">
                        Không có thông tin sản phẩm cho yêu cầu này.
                      </p>
                    ) : (
                      <Accordion
                        type="single"
                        collapsible
                        defaultValue={items[0]?.id ?? `item-0`}
                        className="rounded-md border"
                      >
                        {items.map((item, index) => {
                          const issuePhotos = normalizeIssuePhotos(item.issue_photos);
                          const serviceOptionLabel = item.service_option
                            ? SERVICE_OPTION_LABELS[item.service_option] ?? item.service_option
                            : null;
                          const purchaseDate = formatDisplayDate(item.purchase_date);
                          const accordionValue = item.id ?? `item-${index}`;
                          const modelLabel = item.product_model || "Không xác định";
                          const serialLabel = item.serial_number || "Không có serial";
                          const ticketLabel = item.ticket
                            ? `${item.ticket.ticket_number} · ${item.ticket.status}`
                            : null;
                          const warrantyStatus = (item.warranty_status ?? null) as WarrantyStatus | null;
                          const warrantyEndDateIso =
                            typeof item.warranty_end_date === "string" ? item.warranty_end_date : null;
                          const warrantyEndDateDisplay = formatDisplayDate(warrantyEndDateIso);
                          const warrantyBadge = getWarrantyBadgeInfo(warrantyStatus);
                          const warrantyDetailBadgeLabel = getWarrantyDetailBadgeLabel(
                            warrantyStatus,
                            item.warranty_days_remaining ?? null
                          );
                          const warrantyDetailBadgeVariant = warrantyBadge?.variant ?? "outline";

                          return (
                            <AccordionItem key={accordionValue} value={accordionValue}>
                              <AccordionTrigger className="px-3 border border-transparent hover:border-border hover:bg-muted/50 transition-colors duration-150 hover:shadow-xs hover:no-underline">
                                <div className="flex flex-1 flex-col gap-2 text-left">
                                  <div className="flex flex-wrap items-center justify-between gap-3">
                                    <div className="flex items-center gap-2">
                                      {items.length > 1 && (
                                        <span className="text-xs font-medium uppercase text-muted-foreground">
                                          Sản phẩm {index + 1}
                                        </span>
                                      )}
                                      <span className="font-medium">{modelLabel}</span>
                                    </div>
                                    <div className="flex flex-wrap items-center gap-2">
                                      {serviceOptionLabel && (
                                        <Badge variant="outline" className="text-xs">
                                          {serviceOptionLabel}
                                        </Badge>
                                      )}
                                      {warrantyBadge && (
                                        <Badge variant={warrantyBadge.variant} className="text-xs">
                                          {warrantyBadge.label}
                                        </Badge>
                                      )}
                                    </div>
                                  </div>
                                  <div className="flex flex-wrap items-center gap-3 text-xs text-muted-foreground">
                                    <span className="font-mono uppercase">{serialLabel}</span>
                                    {ticketLabel && <span>{ticketLabel}</span>}
                                  </div>
                                </div>
                              </AccordionTrigger>
                              <AccordionContent className="px-3">
                                <div className="space-y-3 pt-2">
                                  {item.product_brand && (
                                    <div>
                                      <p className="text-xs text-muted-foreground">Thương hiệu</p>
                                      <p className="text-sm font-medium">{item.product_brand}</p>
                                    </div>
                                  )}
                                  {purchaseDate && (
                                    <div>
                                      <p className="text-xs text-muted-foreground">Ngày mua</p>
                                      <p className="text-sm">{purchaseDate}</p>
                                    </div>
                                  )}
                                  <div>
                                    <p className="text-xs text-muted-foreground">Thời hạn bảo hành</p>
                                    <div className="flex flex-wrap items-center gap-2 text-sm">
                                      <span>
                                        {warrantyEndDateDisplay
                                          ? `${warrantyEndDateDisplay}`
                                          : "Không có thông tin"}
                                      </span>
                                    </div>
                                  </div>
                                  {item.issue_description && (
                                    <div>
                                      <p className="text-xs text-muted-foreground">Mô tả vấn đề</p>
                                      <p className="text-sm whitespace-pre-wrap">{item.issue_description}</p>
                                    </div>
                                  )}
                                  {issuePhotos.length > 0 && (
                                    <div>
                                      <p className="text-xs text-muted-foreground">Ảnh đính kèm</p>
                                      <div className="grid gap-2 sm:grid-cols-2">
                                        {issuePhotos.map((photo, photoIndex) => (
                                          <div
                                            key={`${accordionValue}-photo-${photoIndex}`}
                                            className="rounded-md border p-2 text-xs"
                                          >
                                            <p className="font-medium">{photo.file_name ?? "Ảnh đính kèm"}</p>
                                            {photo.file_size ? (
                                              <p className="text-muted-foreground">
                                                {(photo.file_size / 1024 / 1024).toFixed(2)} MiB
                                              </p>
                                            ) : null}
                                            {photo.url && (
                                              <Button
                                                asChild
                                                variant="ghost"
                                                size="sm"
                                                className="mt-2 h-7 px-2 text-xs"
                                              >
                                                <a href={photo.url} target="_blank" rel="noreferrer">
                                                  Xem ảnh
                                                </a>
                                              </Button>
                                            )}
                                          </div>
                                        ))}
                                      </div>
                                    </div>
                                  )}
                                  {item.ticket && (
                                    <div>
                                      <p className="text-xs text-muted-foreground">Phiếu dịch vụ</p>
                                      <p className="text-sm font-mono">
                                        {item.ticket.ticket_number} · {item.ticket.status}
                                      </p>
                                    </div>
                                  )}
                                </div>
                              </AccordionContent>
                            </AccordionItem>
                          );
                        })}
                      </Accordion>
                    )}
                  </section>
                </CardContent>
              </Card>

            {hasSupportingInfo ? (
              <div className="space-y-6 lg:col-span-1">
                {showReviewInfo && (
                  <Card>
                      <CardHeader>
                        <CardTitle className="text-sm flex items-center gap-2">
                          <IconCalendarEvent className="h-4 w-4" />
                          Thông tin xử lý
                        </CardTitle>
                      </CardHeader>
                      <CardContent className="space-y-2">
                        {reviewedByName && (
                          <div>
                            <p className="text-sm text-muted-foreground">Người duyệt</p>
                            <p className="text-sm">{reviewedByName}</p>
                          </div>
                        )}
                        {reviewedAt && (
                          <div>
                            <p className="text-sm text-muted-foreground">Thời gian duyệt</p>
                            <p className="text-sm">{reviewedAt}</p>
                          </div>
                        )}
                        {request.rejection_reason && (
                          <div>
                            <p className="text-sm text-muted-foreground">Lý do từ chối</p>
                            <p className="text-sm text-destructive whitespace-pre-wrap">
                              {request.rejection_reason}
                            </p>
                          </div>
                        )}
                        {convertedAt && (
                          <div>
                            <p className="text-sm text-muted-foreground">Chuyển sang phiếu dịch vụ</p>
                            <p className="text-sm">{convertedAt}</p>
                          </div>
                        )}
                      </CardContent>
                    </Card>
                  )}

                {request.linked_ticket_id && (
                  <Card>
                      <CardHeader>
                        <CardTitle className="text-sm">Phiếu dịch vụ đã tạo</CardTitle>
                      </CardHeader>
                      <CardContent>
                        <Button
                          variant="outline"
                          onClick={() => router.push(`/operations/tickets/${request.linked_ticket_id}`)}
                        >
                          Xem phiếu dịch vụ
                        </Button>
                      </CardContent>
                    </Card>
                  )}
              </div>
            ) : null}

            {showSystemInfo && (
              <Card className="lg:col-span-2">
                <CardHeader>
                  <CardTitle className="text-sm flex items-center gap-2">
                    <IconInfoCircle className="h-4 w-4" />
                    Thông tin hệ thống
                  </CardTitle>
                </CardHeader>
                <CardContent className="space-y-2">
                  {createdAt && (
                    <div>
                      <p className="text-sm text-muted-foreground">Ngày tạo</p>
                      <p className="text-sm">{createdAt}</p>
                    </div>
                  )}
                  {updatedAt && (
                    <div>
                      <p className="text-sm text-muted-foreground">Cập nhật gần nhất</p>
                      <p className="text-sm">{updatedAt}</p>
                    </div>
                  )}
                </CardContent>
              </Card>
            )}

              {showRejectForm && (
                <Card className="border-destructive lg:col-span-2">
                  <CardHeader>
                    <CardTitle className="text-sm text-destructive">Từ chối yêu cầu</CardTitle>
                    <CardDescription>
                      Vui lòng nhập lý do từ chối (tối thiểu 10 ký tự)
                    </CardDescription>
                  </CardHeader>
                  <CardContent className="space-y-4">
                    <div className="space-y-2">
                      <Label htmlFor="reject-reason">Lý do từ chối</Label>
                      <Textarea
                        id="reject-reason"
                        value={rejectReason}
                        onChange={(e) => setRejectReason(e.target.value)}
                        placeholder="Nhập lý do từ chối..."
                        rows={3}
                      />
                      <p className="text-xs text-muted-foreground">{rejectReason.length}/10 ký tự</p>
                    </div>
                    <div className="flex flex-wrap gap-2">
                      <Button
                        variant="outline"
                        onClick={() => {
                          setShowRejectForm(false);
                          setRejectReason("");
                        }}
                        disabled={isRejecting}
                      >
                        Hủy
                      </Button>
                      <Button
                        variant="destructive"
                        onClick={handleReject}
                        disabled={isRejecting}
                      >
                        {isRejecting ? (
                          <>
                            <IconLoader2 className="h-4 w-4 mr-2 animate-spin" />
                            Đang từ chối...
                          </>
                        ) : (
                          "Xác nhận từ chối"
                        )}
                      </Button>
                    </div>
                  </CardContent>
                </Card>
              )}
            </div>
          </div>
        </div>
      </div>
      {/* Page Footer with Actions */}
      {request.status === "draft" && (
        <div className="sticky bottom-0 z-10 flex items-center justify-end gap-2 border-t bg-background p-4">
          <Button
            variant="outline"
            onClick={handleDeleteDraft}
            disabled={deleteDraft.isPending}
          >
            {deleteDraft.isPending ? (
              <>
                <IconLoader2 className="h-4 w-4 mr-2 animate-spin" />
                Đang xóa...
              </>
            ) : (
              <>
                <IconTrash className="h-4 w-4 mr-2" />
                Xóa nháp
              </>
            )}
          </Button>
          <Button
            onClick={() => router.push(`/operations/service-requests/${requestId}/edit`)}
            disabled={deleteDraft.isPending}
          >
            <IconEdit className="h-4 w-4 mr-2" />
            Chỉnh sửa
          </Button>
        </div>
      )}
      {(request.status === "submitted" || request.status === "received") && (
        <div className="sticky bottom-0 z-10 flex items-center justify-end gap-2 border-t bg-background p-4">
          {!showRejectForm && (
            <>
              <Button
                variant="outline"
                onClick={() => setShowRejectForm(true)}
                disabled={isUpdating || isRejecting}
              >
                <IconX className="h-4 w-4 mr-2" />
                Từ chối
              </Button>
              {request.status === "submitted" && (
                <Button
                  onClick={handleAccept}
                  disabled={isUpdating || isRejecting}
                >
                  {isUpdating ? (
                    <>
                      <IconLoader2 className="h-4 w-4 mr-2 animate-spin" />
                      Đang xử lý...
                    </>
                  ) : (
                    <>
                      <IconCheck className="h-4 w-4 mr-2" />
                      Xác nhận tiếp nhận
                    </>
                  )}
                </Button>
              )}
            </>
          )}
        </div>
      )}
    </>
  );
}<|MERGE_RESOLUTION|>--- conflicted
+++ resolved
@@ -12,7 +12,6 @@
 import { Card, CardContent, CardDescription, CardHeader, CardTitle } from "@/components/ui/card";
 import { Separator } from "@/components/ui/separator";
 import { Badge } from "@/components/ui/badge";
-<<<<<<< HEAD
 import { Accordion, AccordionContent, AccordionItem, AccordionTrigger } from "@/components/ui/accordion";
 import {
   IconLoader2,
@@ -20,14 +19,11 @@
   IconX,
   IconUser,
   IconPackage,
-  IconFileText,
+  IconFileText, IconTrash, IconTruck, IconEdit,
   IconTruckDelivery,
   IconInfoCircle,
   IconCalendarEvent,
 } from "@tabler/icons-react";
-=======
-import { IconLoader2, IconCheck, IconX, IconUser, IconPackage, IconFileText, IconTrash, IconTruck, IconEdit } from "@tabler/icons-react";
->>>>>>> 7843b4f9
 import { useRequestDetails, useUpdateRequestStatus, useRejectRequest } from "@/hooks/use-service-request";
 import { format, formatDistanceToNow } from "date-fns";
 import { vi } from "date-fns/locale";
@@ -35,11 +31,8 @@
 import { useState } from "react";
 import { Textarea } from "@/components/ui/textarea";
 import { Label } from "@/components/ui/label";
-<<<<<<< HEAD
 import type { WarrantyStatus } from "@/utils/warranty";
-=======
 import { trpc } from "@/components/providers/trpc-provider";
->>>>>>> 7843b4f9
 
 // Status mapping
 const STATUS_MAP = {
@@ -339,7 +332,6 @@
     <>
       <PageHeader title={`Yêu cầu ${request.tracking_token}`} backHref="/operations/service-requests" />
       <div className="flex flex-1 flex-col">
-<<<<<<< HEAD
         <div className="@container/main flex flex-1 flex-col">
           <div className="mx-auto flex w-full max-w-screen-2xl flex-1 flex-col px-4 py-4 md:py-6 lg:px-6">
             <div className="grid flex-1 gap-6 lg:grid-cols-[minmax(0,2fr)_minmax(320px,1fr)]">
@@ -432,141 +424,6 @@
                       </div>
                     </div>
                   </div>
-=======
-        <div className="@container/main flex flex-1 flex-col gap-2">
-          <div className="flex flex-col gap-4 py-4 px-4 md:gap-6 md:py-6 lg:px-6">
-            {/* Status Card */}
-            <Card>
-              <CardHeader>
-                <div className="flex items-center justify-between">
-                  <div>
-                    <CardTitle>Trạng thái</CardTitle>
-                    <CardDescription>
-                      Tạo {formatDistanceToNow(new Date(request.created_at), {
-                        addSuffix: true,
-                        locale: vi,
-                      })}
-                    </CardDescription>
-                  </div>
-                  <Badge variant={statusConfig.variant}>{statusConfig.label}</Badge>
-                </div>
-              </CardHeader>
-            </Card>
-
-            {/* Customer Information */}
-            <Card>
-              <CardHeader>
-                <CardTitle className="text-sm flex items-center gap-2">
-                  <IconUser className="h-4 w-4" />
-                  Thông tin khách hàng
-                </CardTitle>
-              </CardHeader>
-              <CardContent className="space-y-2">
-                <div>
-                  <p className="text-sm text-muted-foreground">Tên</p>
-                  <p className="font-medium">{request.customer_name}</p>
-                </div>
-                {request.customer_email && (
-                  <div>
-                    <p className="text-sm text-muted-foreground">Email</p>
-                    <p className="font-medium">{request.customer_email}</p>
-                  </div>
-                )}
-                {request.customer_phone && (
-                  <div>
-                    <p className="text-sm text-muted-foreground">Số điện thoại</p>
-                    <p className="font-medium">{request.customer_phone}</p>
-                  </div>
-                )}
-                {request.customer_address && (
-                  <div>
-                    <p className="text-sm text-muted-foreground">Địa chỉ</p>
-                    <p className="font-medium">{request.customer_address}</p>
-                  </div>
-                )}
-              </CardContent>
-            </Card>
-
-            {/* Products */}
-            <Card>
-              <CardHeader>
-                <CardTitle className="text-sm flex items-center gap-2">
-                  <IconPackage className="h-4 w-4" />
-                  Danh sách sản phẩm ({request.items?.length || 0})
-                </CardTitle>
-              </CardHeader>
-              <CardContent>
-                {request.items && request.items.length > 0 ? (
-                  <div className="space-y-4">
-                    {request.items.map((item: any, index: number) => (
-                      <div key={item.id} className="border rounded-lg p-3 space-y-2">
-                        <div className="flex items-center justify-between">
-                          <p className="text-sm font-medium">Sản phẩm #{index + 1}</p>
-                          {item.ticket && (
-                            <Button
-                              variant="outline"
-                              size="sm"
-                              onClick={() => router.push(`/operations/tickets/${item.ticket.id}`)}
-                            >
-                              Xem phiếu {item.ticket.ticket_number}
-                            </Button>
-                          )}
-                        </div>
-                        <div>
-                          <p className="text-sm text-muted-foreground">Serial Number</p>
-                          <p className="font-mono text-sm font-medium">{item.serial_number}</p>
-                        </div>
-                        {item.issue_description && (
-                          <div>
-                            <p className="text-sm text-muted-foreground">Mô tả vấn đề</p>
-                            <p className="text-sm">{item.issue_description}</p>
-                          </div>
-                        )}
-                      </div>
-                    ))}
-                  </div>
-                ) : (
-                  <p className="text-sm text-muted-foreground">Chưa có sản phẩm nào</p>
-                )}
-              </CardContent>
-            </Card>
-
-            {/* Issue Description */}
-            <Card>
-              <CardHeader>
-                <CardTitle className="text-sm flex items-center gap-2">
-                  <IconFileText className="h-4 w-4" />
-                  Mô tả vấn đề chung
-                </CardTitle>
-              </CardHeader>
-              <CardContent>
-                <p className="text-sm whitespace-pre-wrap">{request.issue_description}</p>
-              </CardContent>
-            </Card>
-
-            {/* Delivery Information */}
-            {request.delivery_method && (
-              <Card>
-                <CardHeader>
-                  <CardTitle className="text-sm flex items-center gap-2">
-                    <IconTruck className="h-4 w-4" />
-                    Phương thức giao hàng
-                  </CardTitle>
-                </CardHeader>
-                <CardContent className="space-y-2">
-                  <div>
-                    <p className="text-sm text-muted-foreground">Phương thức</p>
-                    <p className="font-medium">
-                      {request.delivery_method === "pickup" ? "Tự đến lấy" : "Giao hàng"}
-                    </p>
-                  </div>
-                  {request.delivery_method === "delivery" && request.delivery_address && (
-                    <div>
-                      <p className="text-sm text-muted-foreground">Địa chỉ giao hàng</p>
-                      <p className="text-sm">{request.delivery_address}</p>
-                    </div>
-                  )}
->>>>>>> 7843b4f9
                 </CardContent>
               </Card>
 
