/**
 * Story 1.11: Public Service Request Portal
 * Public tRPC router for service requests (no authentication required)
 */

import { router, publicProcedure } from "../trpc";
import { TRPCError } from "@trpc/server";
import { z } from "zod";
import { getWarrantyStatus, getRemainingDays } from "@/utils/warranty";
import type { WarrantyStatus } from "@/utils/warranty";
import type { TRPCContext } from "../trpc";
import { getEmailTemplate, type EmailType } from "@/lib/email-templates";
import type { ServiceRequest } from "@/types/service-request";

/**
 * Helper function to get authenticated user with role
 * Used for staff-only procedures (Story 1.13)
 */
async function getAuthenticatedUserWithRole(ctx: TRPCContext) {
  const {
    data: { user },
    error: authError,
  } = await ctx.supabaseClient.auth.getUser();

  if (authError || !user) {
    throw new TRPCError({
      code: "UNAUTHORIZED",
      message: "You must be logged in to access this resource",
    });
  }

  // Get user profile with role
  const { data: profile, error: profileError } = await ctx.supabaseClient
    .from("profiles")
    .select("role, id")
    .eq("user_id", user.id)
    .single();

  if (profileError || !profile) {
    throw new TRPCError({
      code: "INTERNAL_SERVER_ERROR",
      message: "Failed to fetch user profile",
    });
  }

  return { user, profile };
}

/**
 * Helper function to send email notifications (Story 1.15)
 * Non-blocking - logs errors but doesn't throw
 */
async function sendEmailNotification(
  ctx: TRPCContext,
  emailType: EmailType,
  recipientEmail: string,
  recipientName: string,
  context: {
    trackingToken?: string;
    ticketNumber?: string;
    productName?: string;
    serialNumber?: string;
    rejectionReason?: string;
    completedDate?: string;
    deliveryDate?: string;
  },
  serviceRequestId?: string,
  serviceTicketId?: string
) {
  try {
    // Check rate limiting (100 emails/day per customer)
    const oneDayAgo = new Date(Date.now() - 24 * 60 * 60 * 1000).toISOString();
    const { count } = await ctx.supabaseAdmin
      .from('email_notifications')
      .select('id', { count: 'exact', head: true })
      .eq('recipient_email', recipientEmail)
      .gte('created_at', oneDayAgo);

    if (count && count >= 100) {
      console.log(`[EMAIL SKIPPED] Rate limit exceeded for ${recipientEmail}`);
      return { success: false, reason: 'rate_limit' };
    }

    // Check email preferences
    const { data: customer } = await ctx.supabaseAdmin
      .from('customers')
      .select('email_preferences')
      .eq('email', recipientEmail)
      .single();

    if (customer?.email_preferences) {
      const preferences = customer.email_preferences as Record<string, boolean>;
      if (preferences[emailType] === false) {
        console.log(`[EMAIL SKIPPED] User unsubscribed from ${emailType}`);
        return { success: true, skipped: true };
      }
    }

    // Generate unsubscribe URL
    const unsubscribeUrl = `${process.env.NEXT_PUBLIC_APP_URL || 'http://localhost:3025'}/unsubscribe?email=${encodeURIComponent(recipientEmail)}&type=${emailType}`;

    // Generate email content
    const { html, text, subject } = getEmailTemplate(emailType, {
      customerName: recipientName,
      ...context,
      unsubscribeUrl,
    });

    // Log email to database
    const { data: emailLog, error: logError } = await ctx.supabaseAdmin
      .from('email_notifications')
      .insert({
        email_type: emailType,
        recipient_email: recipientEmail,
        recipient_name: recipientName,
        subject,
        html_body: html,
        text_body: text,
        context,
        status: 'pending',
        service_request_id: serviceRequestId,
        service_ticket_id: serviceTicketId,
      })
      .select()
      .single();

    if (logError) {
      console.error('[EMAIL ERROR] Failed to log email:', logError);
      return { success: false, error: logError.message };
    }

    // Mock email sending (TODO: integrate with actual email service)
    try {
      // Simulate sending
      await ctx.supabaseAdmin
        .from('email_notifications')
        .update({
          status: 'sent',
          sent_at: new Date().toISOString(),
        })
        .eq('id', emailLog.id);

      console.log(`[EMAIL SENT] ${emailType} to ${recipientEmail} (${subject})`);
      return { success: true, emailId: emailLog.id };
    } catch (error) {
      // Mark as failed
      await ctx.supabaseAdmin
        .from('email_notifications')
        .update({
          status: 'failed',
          failed_at: new Date().toISOString(),
          error_message: error instanceof Error ? error.message : 'Unknown error',
          retry_count: 1,
        })
        .eq('id', emailLog.id);

      console.error(`[EMAIL FAILED] ${emailType}:`, error);
      return { success: false, willRetry: true };
    }
  } catch (error) {
    console.error('[EMAIL ERROR] Unexpected error:', error);
    return { success: false, error: error instanceof Error ? error.message : 'Unknown error' };
  }
}

/**
 * AC 11: Validation schemas for service requests
 * Updated 2025-10-29: Support multiple products per request
 */
const requestItemSchema = z.object({
  serial_number: z
    .string()
    .min(5, "Serial number must be at least 5 characters")
    .regex(/^[A-Z0-9_-]+$/i, "Serial number must be alphanumeric")
    .transform((val) => val.toUpperCase()),
<<<<<<< HEAD
  product_brand: z.string().optional(),
  product_model: z.string().optional(),
  purchase_date: z.string().optional(),
  issue_description: z.string().min(10, "Issue description must be at least 10 characters").optional(),
  service_option: z.enum(["warranty", "paid", "replacement"]),
  service_option_notes: z.string().optional(),
  attachments: z
    .array(
      z.object({
        path: z.string().min(1),
        file_name: z.string().min(1),
        file_size: z.number().nonnegative(),
        file_type: z.string().min(1),
      })
    )
    .optional(),
=======
  issue_description: z.string().optional().or(z.literal("")),
>>>>>>> 7843b4f9
});

const submitRequestSchema = z.object({
  customer_name: z.string().min(2, "Name must be at least 2 characters"),
  customer_email: z.string().email("Invalid email format").optional().or(z.literal("")),
  customer_phone: z.string().min(10, "Phone number must be at least 10 digits"),
<<<<<<< HEAD
  customer_address: z.string().optional(),
  issue_overview: z.string().optional(),
  items: z.array(requestItemSchema).min(1, "At least one product is required").max(10, "Maximum 10 products per request"),
  preferred_delivery_method: z.enum(["pickup", "delivery"]),
=======
  issue_description: z.string().min(1, "Description is required"),
  items: z.array(requestItemSchema).min(1, "At least one product is required").max(10, "Maximum 10 products per request"),
  receipt_status: z.enum(["received", "pending_receipt"]).default("received"),
  preferred_delivery_method: z.enum(["pickup", "delivery"]).default("pickup"),
>>>>>>> 7843b4f9
  delivery_address: z.string().optional(),
  preferred_schedule: z.string().optional(),
  pickup_notes: z.string().optional(),
  contact_notes: z.string().optional(),
  honeypot: z.string().optional(),
});

/**
 * Service request router
 * Public endpoints (no authentication) and staff endpoints (authenticated)
 */
export const serviceRequestRouter = router({
  // ========================================
  // PUBLIC ENDPOINTS (Story 1.11, 1.12)
  // ========================================
  /**
   * Serial Lookup for Service Request Form (Story: Serial Lookup Feature)
   * Returns comprehensive product, warranty, and location information
   * Used for real-time validation in service request form
   */
  lookupSerial: publicProcedure
    .input(
      z.object({
        serial_number: z.string().min(5, "Serial number must be at least 5 characters"),
      })
    )
    .query(async ({ ctx, input }) => {
      // Query physical_products with all necessary joins
      // Note: Must explicitly specify foreign key relationship because physical_products
      // has two FKs to virtual_warehouses (virtual_warehouse_id and previous_virtual_warehouse_id)
      const { data, error } = await ctx.supabaseAdmin
        .from('physical_products')
        .select(`
          id,
          serial_number,
          manufacturer_warranty_end_date,
          user_warranty_end_date,
          last_known_customer_id,
          current_ticket_id,
          condition,
          product:products (
            id,
            name,
            sku,
            brand:brands (
              name
            )
          ),
          virtual_warehouse:virtual_warehouses!physical_products_virtual_warehouse_id_fkey (
            name,
            warehouse_type,
            physical_warehouse:physical_warehouses (
              name
            )
          )
        `)
        .eq('serial_number', input.serial_number.toUpperCase())
        .single();

      if (error || !data) {
        return {
          found: false,
          product: null,
          error: error?.code === 'PGRST116' ? 'Serial không tìm thấy trong kho hàng đã bán' : `Database error: ${error?.message || 'Unknown'}`
        };
      }

      // Check if product is in customer_installed warehouse
      const virtualWarehouseData = Array.isArray(data.virtual_warehouse) ? data.virtual_warehouse[0] : data.virtual_warehouse;
      if (!virtualWarehouseData || virtualWarehouseData.warehouse_type !== 'customer_installed') {
        return {
          found: false,
          product: null,
          error: 'Serial không tìm thấy trong kho hàng đã bán'
        };
      }

      // Fetch customer data separately if exists
      let customerData = null;
      if (data.last_known_customer_id) {
        const { data: customer } = await ctx.supabaseAdmin
          .from('customers')
          .select('id, name')
          .eq('id', data.last_known_customer_id)
          .single();
        customerData = customer;
      }

      // Fetch ticket data separately if exists
      let ticketData = null;
      if (data.current_ticket_id) {
        const { data: ticket } = await ctx.supabaseAdmin
          .from('service_tickets')
          .select('id, ticket_number')
          .eq('id', data.current_ticket_id)
          .single();
        ticketData = ticket;
      }

      // Calculate warranty status
      const effectiveWarrantyDate = data.user_warranty_end_date || data.manufacturer_warranty_end_date;
      let warrantyStatus: 'active' | 'expiring_soon' | 'expired' | 'no_warranty' = 'no_warranty';
      let daysRemaining: number | null = null;

      if (effectiveWarrantyDate) {
        const endDate = new Date(effectiveWarrantyDate);
        const today = new Date();
        daysRemaining = Math.floor((endDate.getTime() - today.getTime()) / (1000 * 60 * 60 * 24));

        if (daysRemaining < 0) {
          warrantyStatus = 'expired';
        } else if (daysRemaining <= 30) {
          warrantyStatus = 'expiring_soon';
        } else {
          warrantyStatus = 'active';
        }
      }

      // Extract nested data (handle Supabase array wrapping)
      const productData = Array.isArray(data.product) ? data.product[0] : data.product;
      const brandData = productData?.brand ? (Array.isArray(productData.brand) ? productData.brand[0] : productData.brand) : null;
      const virtualWarehouse = Array.isArray(data.virtual_warehouse) ? data.virtual_warehouse[0] : data.virtual_warehouse;
      const physicalWarehouse = virtualWarehouse?.physical_warehouse
        ? (Array.isArray(virtualWarehouse.physical_warehouse) ? virtualWarehouse.physical_warehouse[0] : virtualWarehouse.physical_warehouse)
        : null;

      return {
        found: true,
        product: {
          id: productData?.id || '',
          name: productData?.name || 'Unknown',
          sku: productData?.sku || '',
          brand: brandData?.name || 'Unknown',
          warranty_status: warrantyStatus,
          warranty_end_date: effectiveWarrantyDate,
          manufacturer_warranty_end_date: data.manufacturer_warranty_end_date,
          user_warranty_end_date: data.user_warranty_end_date,
          days_remaining: daysRemaining,
          last_customer: customerData ? {
            id: customerData.id,
            name: customerData.name,
          } : null,
          current_location: {
            physical_warehouse: physicalWarehouse?.name || 'Unknown',
            virtual_warehouse: virtualWarehouse?.name || 'Unknown',
            warehouse_type: virtualWarehouse?.warehouse_type || 'main',
          },
          service_history_count: 0, // TODO: Calculate from service tickets
          current_ticket_id: data.current_ticket_id,
          current_ticket_number: ticketData?.ticket_number || null,
        },
        error: undefined,
      };
    }),

  /**
   * AC 2: Verify warranty status by serial number (public, read-only)
   * AC 8: Show warranty status and days remaining
   */
  verifyWarranty: publicProcedure
    .input(
      z.object({
        serial_number: z.string().min(1, "Serial number is required"),
      })
    )
    .mutation(async ({ ctx, input }) => {
      // AC: IV3 - Read-only query, no modifications
      const { data: product, error } = await ctx.supabaseAdmin
        .from("physical_products")
        .select(
          `
          serial_number,
          manufacturer_warranty_end_date,
          user_warranty_end_date,
          condition,
          product:products(
            id,
            name,
            sku,
            brand:brands(name)
          )
        `
        )
        .eq("serial_number", input.serial_number.toUpperCase())
        .single();

      if (error || !product) {
        return {
          found: false,
          eligible: false,
          product: null,
          warranty: null,
          message: "Serial number not found. Please check and try again.",
        };
      }

      // Use warranty end date - prioritize user warranty, fallback to manufacturer
      const warrantyEndDate = product.user_warranty_end_date || product.manufacturer_warranty_end_date || null;

      const warrantyStatus = warrantyEndDate
        ? getWarrantyStatus(warrantyEndDate)
        : "no_warranty";

      const daysRemaining = warrantyEndDate
        ? getRemainingDays(warrantyEndDate)
        : null;

      // AC 8: Warranty verification - eligible if active or expiring soon
      const eligible =
        warrantyStatus === "active" || warrantyStatus === "expiring_soon";

      // Extract product data (Supabase returns array for foreign key relations)
      const productData = Array.isArray(product.product) ? product.product[0] : product.product;
      const brandData = productData?.brand ? (Array.isArray(productData.brand) ? productData.brand[0] : productData.brand) : null;

      return {
        found: true,
        eligible,
        product: {
          id: productData?.id,
          name: productData?.name,
          brand: brandData?.name || "Unknown",
          sku: productData?.sku,
          serial: product.serial_number,
        },
        warranty: {
          status: warrantyStatus,
          daysRemaining,
          manufacturerEndDate: product.manufacturer_warranty_end_date,
          userEndDate: product.user_warranty_end_date,
          endDate: warrantyEndDate,
        },
        message: eligible
          ? "Your product is eligible for warranty service."
          : warrantyStatus === "expired"
          ? "Your warranty has expired. Paid service options available."
          : "No warranty information available for this product.",
      };
    }),

  /**
   * AC 2, 3: Submit public service request
   * AC 5: Generate tracking token (via database trigger)
   * AC 6: Set initial status to 'submitted'
   * Updated 2025-10-29: Support multiple products per request
   */
  submit: publicProcedure
    .input(submitRequestSchema)
    .mutation(async ({ ctx, input }) => {
      // AC 12: Spam protection - check honeypot field
      if (input.honeypot && input.honeypot.length > 0) {
        throw new TRPCError({
          code: "BAD_REQUEST",
          message: "Invalid submission detected",
        });
      }

      // AC 3: Validate delivery address if delivery method selected
      if (input.preferred_delivery_method === "delivery" && !input.delivery_address) {
        throw new TRPCError({
          code: "BAD_REQUEST",
          message: "Delivery address is required for delivery method",
        });
      }

      // Verify all serial numbers exist in the system
      await Promise.all(
        input.items.map(async (item) => {
          const { data: physicalProduct } = await ctx.supabaseAdmin
            .from("physical_products")
            .select("id")
            .eq("serial_number", item.serial_number)
            .single();

          if (!physicalProduct) {
            throw new TRPCError({
              code: "NOT_FOUND",
              message: `Serial number not found: ${item.serial_number}`,
            });
          }
<<<<<<< HEAD

          const productData = Array.isArray(physicalProduct.product) ? physicalProduct.product[0] : physicalProduct.product;
          const brandData = productData?.brand ? (Array.isArray(productData.brand) ? productData.brand[0] : productData.brand) : null;

          return {
            serial_number: item.serial_number,
            product_brand: item.product_brand ?? brandData?.name ?? null,
            product_model: item.product_model ?? productData?.name ?? null,
            purchase_date: item.purchase_date,
            issue_description: item.issue_description,
          };
=======
>>>>>>> 7843b4f9
        })
      );

      // Extract IP address from request headers
      const submittedIp =
        ctx.req.headers.get('x-forwarded-for')?.split(',')[0]?.trim() ||
        ctx.req.headers.get('x-real-ip') ||
        null;

      // Extract User-Agent from request headers
      const userAgent = ctx.req.headers.get('user-agent') || null;

      // AC 2, 3: Create service request
      // AC 5: Tracking token auto-generated by database trigger
      // AC 6: Status based on receipt_status
      //   - receipt_status = 'received' → status = 'received' (triggers auto ticket creation)
      //   - receipt_status = 'pending_receipt' → status = 'pickingup' (waiting for pickup)
      const initialStatus = input.receipt_status === 'received' ? 'received' : 'pickingup';

      // Always insert with pending_receipt first, then update after items exist
      // This prevents trigger from running before items are inserted
      const { data: request, error: requestError } = await ctx.supabaseAdmin
        .from("service_requests")
        .insert({
          customer_name: input.customer_name,
          customer_email: input.customer_email,
          customer_phone: input.customer_phone,
<<<<<<< HEAD
          customer_address: input.customer_address ?? null,
          issue_description: input.issue_overview ?? null,
          preferred_delivery_method: input.preferred_delivery_method,
=======
          issue_description: input.issue_description,
          receipt_status: 'pending_receipt',
          delivery_method: input.preferred_delivery_method || null,
>>>>>>> 7843b4f9
          delivery_address:
            input.preferred_delivery_method === "delivery"
              ? input.delivery_address ?? null
              : null,
<<<<<<< HEAD
          preferred_schedule: input.preferred_schedule ?? null,
          pickup_notes: input.pickup_notes ?? null,
          contact_notes: input.contact_notes ?? null,
          status: "submitted", // AC 6: Initial status
=======
          status: 'submitted',
>>>>>>> 7843b4f9
          submitted_ip: submittedIp,
          user_agent: userAgent,
        })
        .select("id, tracking_token, status")
        .single();

      if (requestError || !request) {
        throw new TRPCError({
          code: "INTERNAL_SERVER_ERROR",
          message: `Failed to create service request: ${requestError?.message}`,
        });
      }

      // Insert items - only store serial numbers and issue descriptions
      const { error: itemsError } = await ctx.supabaseAdmin
        .from("service_request_items")
        .insert(
<<<<<<< HEAD
          input.items.map((item) => {
            const reference = productLookups.find((product) => product.serial_number === item.serial_number);
            return {
            request_id: request.id,
            product_brand: reference?.product_brand ?? null,
            product_model: reference?.product_model ?? null,
            serial_number: item.serial_number,
            purchase_date: item.purchase_date ? new Date(item.purchase_date).toISOString().slice(0, 10) : null,
            issue_description: item.issue_description ?? null,
            service_option: item.service_option,
            issue_photos: item.attachments ?? [],
          };
          })
=======
          input.items.map((item) => ({
            request_id: request.id,
            serial_number: item.serial_number,
            issue_description: item.issue_description,
          }))
>>>>>>> 7843b4f9
        );

      if (itemsError) {
        // Rollback request if items fail
        await ctx.supabaseAdmin
          .from("service_requests")
          .delete()
          .eq("id", request.id);

        throw new TRPCError({
          code: "INTERNAL_SERVER_ERROR",
          message: `Failed to create request items: ${itemsError.message}`,
        });
      }

      // Now update receipt_status to actual value to trigger ticket creation
      // Items exist now, so trigger can find them
      const { error: updateError } = await ctx.supabaseAdmin
        .from("service_requests")
        .update({
          receipt_status: input.receipt_status,
          status: initialStatus,
        })
        .eq("id", request.id);

      if (updateError) {
        console.error('[UPDATE ERROR] Failed to update receipt status:', updateError);
        throw new TRPCError({
          code: "INTERNAL_SERVER_ERROR",
          message: `Failed to update request status: ${updateError.message}`,
        });
      }

      // AC 9: Return tracking token

      // Story 1.15: Send email notification (async, non-blocking)
      // Only send if customer provided email
      if (input.customer_email && input.customer_email.trim() !== '') {
        const productSummary = input.items.length === 1
          ? `Serial: ${input.items[0].serial_number}`
          : `${input.items.length} sản phẩm`;

        sendEmailNotification(
          ctx,
          'request_submitted',
          input.customer_email,
          input.customer_name,
          {
            trackingToken: request.tracking_token,
            productName: productSummary,
            serialNumber: input.items.length === 1 ? input.items[0].serial_number : undefined,
          },
          request.id
        ).catch((err) => {
          console.error('[EMAIL ERROR] request_submitted failed:', err);
        });
      }

      return {
        success: true,
        tracking_token: request.tracking_token,
        request_id: request.id,
        item_count: input.items.length,
        status: request.status,
      };
    }),

  /**
   * Save service request as draft (staff only)
   * Draft requests can be edited and deleted before submission
   */
  saveDraft: publicProcedure
    .input(submitRequestSchema)
    .mutation(async ({ ctx, input }) => {
      // Require authentication
      const { profile } = await getAuthenticatedUserWithRole(ctx);

      if (!["admin", "manager", "reception"].includes(profile.role)) {
        throw new TRPCError({
          code: "FORBIDDEN",
          message: "Access denied. Admin, manager, or reception role required.",
        });
      }

      // Extract IP and User-Agent
      const submittedIp =
        ctx.req.headers.get('x-forwarded-for')?.split(',')[0]?.trim() ||
        ctx.req.headers.get('x-real-ip') ||
        null;
      const userAgent = ctx.req.headers.get('user-agent') || null;

      // Create draft request
      const { data: request, error: requestError } = await ctx.supabaseAdmin
        .from("service_requests")
        .insert({
          customer_name: input.customer_name,
          customer_email: input.customer_email,
          customer_phone: input.customer_phone,
          issue_description: input.issue_description,
          receipt_status: input.receipt_status,
          delivery_method: input.preferred_delivery_method || null,
          delivery_address:
            input.preferred_delivery_method === "delivery"
              ? input.delivery_address
              : null,
          status: "draft",
          reviewed_by_id: profile.id,
          submitted_ip: submittedIp,
          user_agent: userAgent,
        })
        .select("id, tracking_token")
        .single();

      if (requestError || !request) {
        throw new TRPCError({
          code: "INTERNAL_SERVER_ERROR",
          message: `Failed to save draft: ${requestError?.message}`,
        });
      }

      // Insert items
      const { error: itemsError } = await ctx.supabaseAdmin
        .from("service_request_items")
        .insert(
          input.items.map((item) => ({
            request_id: request.id,
            serial_number: item.serial_number,
            issue_description: item.issue_description,
          }))
        );

      if (itemsError) {
        // Rollback request if items fail
        await ctx.supabaseAdmin
          .from("service_requests")
          .delete()
          .eq("id", request.id);

        throw new TRPCError({
          code: "INTERNAL_SERVER_ERROR",
          message: `Failed to save draft items: ${itemsError.message}`,
        });
      }

      return {
        success: true,
        tracking_token: request.tracking_token,
        request_id: request.id,
        item_count: input.items.length,
      };
    }),

  /**
   * Delete draft service request (staff only)
   * Only drafts can be deleted
   */
  deleteDraft: publicProcedure
    .input(z.object({ request_id: z.string().uuid() }))
    .mutation(async ({ ctx, input }) => {
      // Require authentication
      const { profile } = await getAuthenticatedUserWithRole(ctx);

      if (!["admin", "manager", "reception"].includes(profile.role)) {
        throw new TRPCError({
          code: "FORBIDDEN",
          message: "Access denied. Admin, manager, or reception role required.",
        });
      }

      // Check if request is draft
      const { data: request, error: fetchError } = await ctx.supabaseAdmin
        .from("service_requests")
        .select("status")
        .eq("id", input.request_id)
        .single();

      if (fetchError || !request) {
        throw new TRPCError({
          code: "NOT_FOUND",
          message: "Request not found",
        });
      }

      if (request.status !== "draft") {
        throw new TRPCError({
          code: "BAD_REQUEST",
          message: "Chỉ có thể xóa các phiếu yêu cầu ở trạng thái nháp",
        });
      }

      // Delete request (items will be cascade deleted)
      const { error: deleteError } = await ctx.supabaseAdmin
        .from("service_requests")
        .delete()
        .eq("id", input.request_id);

      if (deleteError) {
        throw new TRPCError({
          code: "INTERNAL_SERVER_ERROR",
          message: `Failed to delete draft: ${deleteError.message}`,
        });
      }

      return { success: true };
    }),

  /**
   * Update draft service request (staff only)
   * Only drafts can be updated
   */
  updateDraft: publicProcedure
    .input(
      z.object({
        request_id: z.string().uuid(),
        data: submitRequestSchema,
      })
    )
    .mutation(async ({ ctx, input }) => {
      // Require authentication
      const { profile } = await getAuthenticatedUserWithRole(ctx);

      if (!["admin", "manager", "reception"].includes(profile.role)) {
        throw new TRPCError({
          code: "FORBIDDEN",
          message: "Access denied. Admin, manager, or reception role required.",
        });
      }

      // Check if request is draft
      const { data: request, error: fetchError } = await ctx.supabaseAdmin
        .from("service_requests")
        .select("status")
        .eq("id", input.request_id)
        .single();

      if (fetchError || !request) {
        throw new TRPCError({
          code: "NOT_FOUND",
          message: "Request not found",
        });
      }

      if (request.status !== "draft") {
        throw new TRPCError({
          code: "BAD_REQUEST",
          message: "Chỉ có thể chỉnh sửa các phiếu yêu cầu ở trạng thái nháp",
        });
      }

      // Update request
      const { error: updateError } = await ctx.supabaseAdmin
        .from("service_requests")
        .update({
          customer_name: input.data.customer_name,
          customer_email: input.data.customer_email,
          customer_phone: input.data.customer_phone,
          issue_description: input.data.issue_description,
          receipt_status: input.data.receipt_status,
          delivery_method: input.data.preferred_delivery_method || null,
          delivery_address:
            input.data.preferred_delivery_method === "delivery"
              ? input.data.delivery_address
              : null,
          updated_at: new Date().toISOString(),
        })
        .eq("id", input.request_id);

      if (updateError) {
        throw new TRPCError({
          code: "INTERNAL_SERVER_ERROR",
          message: `Failed to update draft: ${updateError.message}`,
        });
      }

      // Delete existing items
      const { error: deleteItemsError } = await ctx.supabaseAdmin
        .from("service_request_items")
        .delete()
        .eq("request_id", input.request_id);

      if (deleteItemsError) {
        throw new TRPCError({
          code: "INTERNAL_SERVER_ERROR",
          message: `Failed to delete old items: ${deleteItemsError.message}`,
        });
      }

      // Insert new items
      const { error: itemsError } = await ctx.supabaseAdmin
        .from("service_request_items")
        .insert(
          input.data.items.map((item) => ({
            request_id: input.request_id,
            serial_number: item.serial_number,
            issue_description: item.issue_description,
          }))
        );

      if (itemsError) {
        throw new TRPCError({
          code: "INTERNAL_SERVER_ERROR",
          message: `Failed to save updated items: ${itemsError.message}`,
        });
      }

      return {
        success: true,
        request_id: input.request_id,
        item_count: input.data.items.length,
      };
    }),

  lookupByPhone: publicProcedure
    .input(
      z.object({
        phone: z.string().min(6, "Phone number must be at least 6 characters"),
      })
    )
    .query(async ({ ctx, input }) => {
      const normalizedPhone = input.phone.replace(/\D/g, "");

      if (normalizedPhone.length < 6) {
        return {
          found: false,
        };
      }

      const { data, error } = await ctx.supabaseAdmin
        .from("service_requests")
        .select(
          `
          customer_name,
          customer_email,
          customer_phone,
          customer_address,
          delivery_method,
          delivery_address,
          updated_at
        `
        )
        .eq("customer_phone", normalizedPhone)
        .order("updated_at", { ascending: false })
        .limit(1)
        .maybeSingle();

      if (error) {
        console.error("[serviceRequest.lookupByPhone]", error);
        throw new TRPCError({
          code: "INTERNAL_SERVER_ERROR",
          message: "Không thể tra cứu khách hàng",
        });
      }

      if (!data) {
        return {
          found: false,
        };
      }

      return {
        found: true,
        customer: {
          name: data.customer_name,
          email: data.customer_email,
          phone: data.customer_phone,
          address: data.customer_address,
          preferred_delivery_method: data.delivery_method ?? null,
          delivery_address: data.delivery_address ?? null,
        },
      };
    }),

  /**
   * Story 1.12: Track service request by tracking token (public)
   * AC 1: Public tracking procedure, no authentication required
   * AC 6: Mask customer email and phone for privacy
   * Updated 2025-10-29: Include items and their tickets
   */
  track: publicProcedure
    .input(
      z.object({
        tracking_token: z.string().min(1, "Tracking token is required"),
      })
    )
    .query(async ({ ctx, input }) => {
      const { data: request, error } = await ctx.supabaseAdmin
        .from("service_requests")
        .select("*")
        .eq("tracking_token", input.tracking_token.toUpperCase())
        .single();

      if (error || !request) {
        return {
          found: false,
          message: "Request not found. Please check your tracking token and try again.",
        };
      }

      // Fetch items with their tickets
      const { data: items } = await ctx.supabaseAdmin
        .from("service_request_items")
        .select(`
          *,
          ticket:service_tickets(id, ticket_number, status)
        `)
        .eq("request_id", request.id);

      // AC 6: Mask customer email for privacy (show first 3 chars + ***@domain)
      const maskedEmail = request.customer_email.replace(
        /^(.{3})(.*)(@.*)$/,
        (_: string, p1: string, p2: string, p3: string) => p1 + "*".repeat(Math.min(p2.length, 10)) + p3
      );

      // AC 6: Mask customer phone for privacy (show last 4 digits only)
      const maskedPhone = request.customer_phone
        ? request.customer_phone.replace(/^(.*)(.{4})$/, (_: string, p1: string, p2: string) => "*".repeat(p1.length) + p2)
        : null;

      // AC 5: Build status timeline
      const timeline = [
        {
          status: "submitted",
          label: "Submitted",
          timestamp: request.created_at,
          completed: true,
        },
        {
          status: "received",
          label: "Received",
          timestamp: request.reviewed_at,
          completed: !!request.reviewed_at || request.status !== "submitted",
        },
        {
          status: "processing",
          label: "Processing",
          timestamp: request.converted_at,
          completed: !!request.converted_at || ["processing", "completed"].includes(request.status),
        },
        {
          status: "completed",
          label: "Completed",
          timestamp: request.status === "completed" ? request.updated_at : null,
          completed: request.status === "completed",
        },
      ];

      // Map items with their tickets
      const requestItems = items?.map((item) => {
        const ticketData = item.ticket
          ? Array.isArray(item.ticket)
            ? item.ticket[0]
            : item.ticket
          : null;

        return {
          id: item.id,
          product_brand: item.product_brand,
          product_model: item.product_model,
          serial_number: item.serial_number,
          purchase_date: item.purchase_date,
          issue_description: item.issue_description,
          linked_ticket: ticketData
            ? {
                id: ticketData.id,
                ticket_number: ticketData.ticket_number,
                status: ticketData.status,
              }
            : null,
        };
      }) || [];

      return {
        found: true,
        request: {
          tracking_token: request.tracking_token,
          status: request.status,
          customer_name: request.customer_name,
          customer_email: maskedEmail,
          customer_phone: maskedPhone,
          issue_description: request.issue_description,
          delivery_method: request.delivery_method,
          delivery_address: request.delivery_method === "delivery" ? request.delivery_address : null,
          submitted_at: request.created_at,
          items: requestItems,
          timeline,
        },
      };
    }),

  // ========================================
  // STAFF ENDPOINTS (Story 1.13) - Authenticated
  // ========================================

  /**
   * Story 1.13: List pending service requests
   * AC 1: Staff procedure with pagination, filters, and search
   */
  listPending: publicProcedure
    .input(
      z.object({
        status: z.enum(["submitted", "received", "processing"]).optional(),
        search: z.string().optional(),
        limit: z.number().min(1).max(100).default(50),
        offset: z.number().min(0).default(0),
      })
    )
    .query(async ({ ctx, input }) => {
      // Role-based access control
      const { profile } = await getAuthenticatedUserWithRole(ctx);

      if (!["admin", "manager", "reception"].includes(profile.role)) {
        throw new TRPCError({
          code: "FORBIDDEN",
          message: "Access denied. Admin, manager, or reception role required.",
        });
      }

      let query = ctx.supabaseAdmin
        .from("service_requests")
        .select(
          `
          *,
          linked_ticket:service_tickets(id, ticket_number, status)
        `,
          { count: "exact" }
        );

      // Status filter
      if (input.status) {
        query = query.eq("status", input.status);
      } else {
        // By default, show active requests (not completed/rejected)
        query = query.in("status", ["submitted", "received", "processing"]);
      }

      // Search across tracking token, customer name, and serial number
      if (input.search) {
        const searchPattern = `%${input.search}%`;
        query = query.or(
          `tracking_token.ilike.${searchPattern},customer_name.ilike.${searchPattern},serial_number.ilike.${searchPattern}`
        );
      }

      const { data, error, count } = await query
        .order("created_at", { ascending: false })
        .range(input.offset, input.offset + input.limit - 1);

      if (error) {
        throw new TRPCError({
          code: "INTERNAL_SERVER_ERROR",
          message: `Failed to fetch requests: ${error.message}`,
        });
      }

      return {
        requests: data || [],
        total: count || 0,
      };
    }),

  /**
   * Story 1.13: Get full request details
   * AC 1: Staff procedure for viewing complete request information
   */
  getDetails: publicProcedure
    .input(z.object({ request_id: z.string().uuid() }))
    .query(async ({ ctx, input }) => {
      // Role-based access control
      const { profile } = await getAuthenticatedUserWithRole(ctx);

      if (!["admin", "manager", "reception"].includes(profile.role)) {
        throw new TRPCError({
          code: "FORBIDDEN",
          message: "Access denied. Admin, manager, or reception role required.",
        });
      }

      const { data, error } = await ctx.supabaseAdmin
        .from("service_requests")
        .select(
          `
          *,
<<<<<<< HEAD
          reviewed_by:profiles!service_requests_reviewed_by_id_fkey(id, full_name),
          linked_ticket:service_tickets(id, ticket_number, status),
          items:service_request_items(
            id,
            product_brand,
            product_model,
            serial_number,
            purchase_date,
            issue_description,
            service_option,
=======
          items:service_request_items(
            id,
            serial_number,
            issue_description,
>>>>>>> 7843b4f9
            issue_photos,
            ticket:service_tickets(id, ticket_number, status)
          )
        `
        )
        .eq("id", input.request_id)
        .single();

      if (error || !data) {
        throw new TRPCError({
          code: "NOT_FOUND",
          message: "Service request not found",
        });
      }
      type ServiceRequestDetailsRow = ServiceRequest & {
        reviewed_by?:
          | {
              id: string;
              full_name: string | null;
            }
          | Array<{
              id: string;
              full_name: string | null;
            }>
          | null;
        linked_ticket?:
          | {
              id: string;
              ticket_number: string;
              status: string;
            }
          | Array<{
              id: string;
              ticket_number: string;
              status: string;
            }>
          | null;
        items?:
          | Array<{
              id: string;
              product_brand: string | null;
              product_model: string | null;
              serial_number: string | null;
              purchase_date: string | null;
              issue_description: string | null;
              service_option: string | null;
              issue_photos: unknown;
              warranty_status: string | null;
              warranty_end_date: string | null;
              warranty_days_remaining: number | null;
              ticket?:
                | {
                    id: string;
                    ticket_number: string;
                    status: string;
                  }
                | Array<{
                    id: string;
                    ticket_number: string;
                    status: string;
                  }>
                | null;
            }>
          | null;
      };

      const {
        items: rawItems,
        linked_ticket: rawLinkedTicket,
        reviewed_by: rawReviewedBy,
        ...requestBase
      } = data as ServiceRequestDetailsRow;

      const linkedTicket = Array.isArray(rawLinkedTicket)
        ? rawLinkedTicket[0]
        : rawLinkedTicket ?? null;
      const reviewedBy = Array.isArray(rawReviewedBy)
        ? rawReviewedBy[0]
        : rawReviewedBy ?? null;

      const items =
        rawItems?.map((item) => {
          const ticket = Array.isArray(item.ticket)
            ? item.ticket[0]
            : item.ticket ?? null;

          const normalizedItem: {
            id: string;
            product_brand: string | null;
            product_model: string | null;
            serial_number: string | null;
            purchase_date: string | null;
            issue_description: string | null;
            service_option: string | null;
            issue_photos: unknown;
            warranty_status: WarrantyStatus | null;
            warranty_end_date: string | null;
            warranty_days_remaining: number | null;
            ticket:
              | {
                  id: string;
                  ticket_number: string;
                  status: string;
                }
              | null;
          } = {
            id: item.id,
            product_brand: item.product_brand,
            product_model: item.product_model,
            serial_number: item.serial_number,
            purchase_date: item.purchase_date,
            issue_description: item.issue_description,
            service_option: item.service_option,
            issue_photos: item.issue_photos,
            warranty_status: null,
            warranty_end_date: null,
            warranty_days_remaining: null,
            ticket,
          };

          return normalizedItem;
        }) ?? [];

      const serialNumbers = items
        .map((item) => item.serial_number)
        .filter((serial): serial is string => Boolean(serial));

      if (serialNumbers.length > 0) {
        const { data: warrantyRows, error: warrantyError } = await ctx.supabaseAdmin
          .from("physical_products")
          .select("serial_number, manufacturer_warranty_end_date, user_warranty_end_date")
          .in("serial_number", Array.from(new Set(serialNumbers)));

        if (!warrantyError && Array.isArray(warrantyRows)) {
          const warrantyMap = new Map<
            string,
            {
              status: ReturnType<typeof getWarrantyStatus>;
              endDate: string | null;
              daysRemaining: number | null;
            }
          >();

          warrantyRows.forEach((row) => {
            const { serial_number: serial, manufacturer_warranty_end_date, user_warranty_end_date } = row;
            const warrantyEndDate = user_warranty_end_date || manufacturer_warranty_end_date || null;
            const status = getWarrantyStatus(warrantyEndDate);
            const daysRemaining =
              warrantyEndDate !== null ? getRemainingDays(warrantyEndDate) : null;

            warrantyMap.set(serial, {
              status,
              endDate: warrantyEndDate,
              daysRemaining,
            });
          });

          items.forEach((item, index) => {
            const serial = item.serial_number;
            if (!serial) {
              return;
            }
            const warrantyInfo = warrantyMap.get(serial);
            if (warrantyInfo) {
              items[index].warranty_status = warrantyInfo.status;
              items[index].warranty_end_date = warrantyInfo.endDate;
              items[index].warranty_days_remaining = warrantyInfo.daysRemaining;
            }
          });
        }
      }

      const primaryItem = items[0];

      return {
        ...requestBase,
        reviewed_by: reviewedBy,
        linked_ticket: linkedTicket,
        linked_ticket_id: linkedTicket?.id ?? null,
        items,
        product_brand: primaryItem?.product_brand ?? null,
        product_model: primaryItem?.product_model ?? null,
        serial_number: primaryItem?.serial_number ?? null,
      };
    }),

  /**
   * Story 1.13: Update request status
   * AC 3: Staff procedure to update status (received/processing)
   */
  updateStatus: publicProcedure
    .input(
      z.object({
        request_id: z.string().uuid(),
        status: z.enum(["received", "processing"]),
      })
    )
    .mutation(async ({ ctx, input }) => {
      // Role-based access control
      const { profile } = await getAuthenticatedUserWithRole(ctx);

      if (!["admin", "manager", "reception"].includes(profile.role)) {
        throw new TRPCError({
          code: "FORBIDDEN",
          message: "Access denied. Admin, manager, or reception role required.",
        });
      }

      const updateData: Record<string, unknown> = {
        status: input.status,
      };

      // Set timestamp based on status
      if (input.status === "received") {
        updateData.reviewed_at = new Date().toISOString();
      } else if (input.status === "processing") {
        updateData.converted_at = new Date().toISOString();
      }

      const { data, error } = await ctx.supabaseAdmin
        .from("service_requests")
        .update(updateData)
        .eq("id", input.request_id)
        .select()
        .single();

      if (error) {
        throw new TRPCError({
          code: "INTERNAL_SERVER_ERROR",
          message: `Failed to update status: ${error.message}`,
        });
      }

      // Story 1.15: Send email notification when status changes to 'received'
      if (input.status === 'received' && data.customer_email && data.customer_email.trim() !== '') {
        sendEmailNotification(
          ctx,
          'request_received',
          data.customer_email,
          data.customer_name,
          {
            trackingToken: data.tracking_token,
            productName: data.product_model,
            serialNumber: data.serial_number,
          },
          data.id
        ).catch((err) => {
          console.error('[EMAIL ERROR] request_received failed:', err);
        });
      }

      return data;
    }),

  /**
   * DEPRECATED 2025-10-29: Tickets are now auto-created via database trigger
   * when status changes to 'received'. This procedure is kept for backward compatibility
   * but should not be used in new code.
   *
   * Tickets are automatically created for each item in service_request_items
   * when staff updates request status to 'received'.
   */
  // convertToTicket: publicProcedure
  //   .input(
  //     z.object({
  //       request_id: z.string().uuid(),
  //       customer_id: z.string().uuid().optional(),
  //       service_type: z.enum(["warranty", "paid"]),
  //       priority: z.enum(["low", "normal", "high"]).default("normal"),
  //       additional_notes: z.string().optional(),
  //     })
  //   )
  //   .mutation(async ({ ctx, input }) => {
  //     throw new TRPCError({
  //       code: "METHOD_NOT_SUPPORTED",
  //       message: "This procedure is deprecated. Tickets are now auto-created when status changes to 'received'.",
  //     });
  //   }),

  /**
   * Story 1.13: Reject service request
   * AC 5, 8: Reject request with reason
   */
  reject: publicProcedure
    .input(
      z.object({
        request_id: z.string().uuid(),
        rejection_reason: z.string().min(10, "Rejection reason must be at least 10 characters"),
      })
    )
    .mutation(async ({ ctx, input }) => {
      // Role-based access control
      const { user, profile } = await getAuthenticatedUserWithRole(ctx);

      if (!["admin", "manager", "reception"].includes(profile.role)) {
        throw new TRPCError({
          code: "FORBIDDEN",
          message: "Access denied. Admin, manager, or reception role required.",
        });
      }

      const { data, error } = await ctx.supabaseAdmin
        .from("service_requests")
        .update({
          status: "rejected",
          rejection_reason: input.rejection_reason,
          rejected_at: new Date().toISOString(),
          rejected_by_id: profile.id,
        })
        .eq("id", input.request_id)
        .select()
        .single();

      if (error) {
        throw new TRPCError({
          code: "INTERNAL_SERVER_ERROR",
          message: `Failed to reject request: ${error.message}`,
        });
      }

      // Story 1.15: Send rejection email notification
      if (data.customer_email && data.customer_email.trim() !== '') {
        sendEmailNotification(
          ctx,
          'request_rejected',
          data.customer_email,
          data.customer_name,
          {
            trackingToken: data.tracking_token,
            productName: data.product_model,
            serialNumber: data.serial_number,
            rejectionReason: input.rejection_reason,
          },
          data.id
        ).catch((err) => {
          console.error('[EMAIL ERROR] request_rejected failed:', err);
        });
      }

      return data;
    }),

  /**
   * Story 1.13: Get count of pending requests
   * AC 11: Badge counter for navigation
   */
  getPendingCount: publicProcedure.query(async ({ ctx }) => {
    // Require authentication but allow all authenticated users
    await getAuthenticatedUserWithRole(ctx);

    const { count, error } = await ctx.supabaseAdmin
      .from("service_requests")
      .select("id", { count: "exact", head: true })
      .in("status", ["submitted", "received"]);

    if (error) {
      throw new TRPCError({
        code: "INTERNAL_SERVER_ERROR",
        message: `Failed to get pending count: ${error.message}`,
      });
    }

    return count || 0;
  }),

  /**
   * Submit an existing draft service request (staff only)
   * Validates serial numbers, updates draft, and changes status to trigger ticket creation
   */
  submitDraft: publicProcedure
    .input(
      z.object({
        request_id: z.string().uuid(),
        data: submitRequestSchema,
      })
    )
    .mutation(async ({ ctx, input }) => {
      // Require authentication
      const { profile } = await getAuthenticatedUserWithRole(ctx);

      if (!["admin", "manager", "reception"].includes(profile.role)) {
        throw new TRPCError({
          code: "FORBIDDEN",
          message: "Access denied. Admin, manager, or reception role required.",
        });
      }

      // Check if request is draft
      const { data: request, error: fetchError } = await ctx.supabaseAdmin
        .from("service_requests")
        .select("status, tracking_token")
        .eq("id", input.request_id)
        .single();

      if (fetchError || !request) {
        throw new TRPCError({
          code: "NOT_FOUND",
          message: "Request not found",
        });
      }

      if (request.status !== "draft") {
        throw new TRPCError({
          code: "BAD_REQUEST",
          message: "Chỉ có thể gửi các phiếu yêu cầu ở trạng thái nháp",
        });
      }

      // Validate serial numbers exist
      await Promise.all(
        input.data.items.map(async (item) => {
          const { data: physicalProduct } = await ctx.supabaseAdmin
            .from("physical_products")
            .select("id")
            .eq("serial_number", item.serial_number)
            .single();

          if (!physicalProduct) {
            throw new TRPCError({
              code: "NOT_FOUND",
              message: `Serial number not found: ${item.serial_number}`,
            });
          }
        })
      );

      const initialStatus = input.data.receipt_status === 'received' ? 'received' : 'pickingup';

      // Update request with pending_receipt first (to prevent trigger from running too early)
      const { error: updateError } = await ctx.supabaseAdmin
        .from("service_requests")
        .update({
          customer_name: input.data.customer_name,
          customer_email: input.data.customer_email,
          customer_phone: input.data.customer_phone,
          issue_description: input.data.issue_description,
          receipt_status: 'pending_receipt',
          delivery_method: input.data.preferred_delivery_method || null,
          delivery_address:
            input.data.preferred_delivery_method === "delivery"
              ? input.data.delivery_address
              : null,
          status: 'submitted',
          reviewed_by_id: profile.id,
          updated_at: new Date().toISOString(),
        })
        .eq("id", input.request_id);

      if (updateError) {
        throw new TRPCError({
          code: "INTERNAL_SERVER_ERROR",
          message: `Failed to update draft: ${updateError.message}`,
        });
      }

      // Delete and re-insert items
      await ctx.supabaseAdmin
        .from("service_request_items")
        .delete()
        .eq("request_id", input.request_id);

      const { error: itemsError } = await ctx.supabaseAdmin
        .from("service_request_items")
        .insert(
          input.data.items.map((item) => ({
            request_id: input.request_id,
            serial_number: item.serial_number,
            issue_description: item.issue_description,
          }))
        );

      if (itemsError) {
        throw new TRPCError({
          code: "INTERNAL_SERVER_ERROR",
          message: `Failed to save items: ${itemsError.message}`,
        });
      }

      // Now update to final status to trigger ticket creation
      const { error: finalUpdateError } = await ctx.supabaseAdmin
        .from("service_requests")
        .update({
          receipt_status: input.data.receipt_status,
          status: initialStatus,
        })
        .eq("id", input.request_id);

      if (finalUpdateError) {
        throw new TRPCError({
          code: "INTERNAL_SERVER_ERROR",
          message: `Failed to submit draft: ${finalUpdateError.message}`,
        });
      }

      return {
        success: true,
        tracking_token: request.tracking_token,
        status: initialStatus,
      };
    }),
});<|MERGE_RESOLUTION|>--- conflicted
+++ resolved
@@ -173,11 +173,10 @@
     .min(5, "Serial number must be at least 5 characters")
     .regex(/^[A-Z0-9_-]+$/i, "Serial number must be alphanumeric")
     .transform((val) => val.toUpperCase()),
-<<<<<<< HEAD
   product_brand: z.string().optional(),
   product_model: z.string().optional(),
   purchase_date: z.string().optional(),
-  issue_description: z.string().min(10, "Issue description must be at least 10 characters").optional(),
+  issue_description: z.string().optional().or(z.literal("")),
   service_option: z.enum(["warranty", "paid", "replacement"]),
   service_option_notes: z.string().optional(),
   attachments: z
@@ -190,26 +189,17 @@
       })
     )
     .optional(),
-=======
-  issue_description: z.string().optional().or(z.literal("")),
->>>>>>> 7843b4f9
 });
 
 const submitRequestSchema = z.object({
   customer_name: z.string().min(2, "Name must be at least 2 characters"),
   customer_email: z.string().email("Invalid email format").optional().or(z.literal("")),
   customer_phone: z.string().min(10, "Phone number must be at least 10 digits"),
-<<<<<<< HEAD
   customer_address: z.string().optional(),
-  issue_overview: z.string().optional(),
-  items: z.array(requestItemSchema).min(1, "At least one product is required").max(10, "Maximum 10 products per request"),
-  preferred_delivery_method: z.enum(["pickup", "delivery"]),
-=======
-  issue_description: z.string().min(1, "Description is required"),
+  issue_overview: z.string().min(1, "Description is required"),,
   items: z.array(requestItemSchema).min(1, "At least one product is required").max(10, "Maximum 10 products per request"),
   receipt_status: z.enum(["received", "pending_receipt"]).default("received"),
   preferred_delivery_method: z.enum(["pickup", "delivery"]).default("pickup"),
->>>>>>> 7843b4f9
   delivery_address: z.string().optional(),
   preferred_schedule: z.string().optional(),
   pickup_notes: z.string().optional(),
@@ -490,7 +480,6 @@
               message: `Serial number not found: ${item.serial_number}`,
             });
           }
-<<<<<<< HEAD
 
           const productData = Array.isArray(physicalProduct.product) ? physicalProduct.product[0] : physicalProduct.product;
           const brandData = productData?.brand ? (Array.isArray(productData.brand) ? productData.brand[0] : productData.brand) : null;
@@ -502,8 +491,6 @@
             purchase_date: item.purchase_date,
             issue_description: item.issue_description,
           };
-=======
->>>>>>> 7843b4f9
         })
       );
 
@@ -531,27 +518,18 @@
           customer_name: input.customer_name,
           customer_email: input.customer_email,
           customer_phone: input.customer_phone,
-<<<<<<< HEAD
           customer_address: input.customer_address ?? null,
           issue_description: input.issue_overview ?? null,
+          receipt_status: 'pending_receipt',
           preferred_delivery_method: input.preferred_delivery_method,
-=======
-          issue_description: input.issue_description,
-          receipt_status: 'pending_receipt',
-          delivery_method: input.preferred_delivery_method || null,
->>>>>>> 7843b4f9
           delivery_address:
             input.preferred_delivery_method === "delivery"
               ? input.delivery_address ?? null
               : null,
-<<<<<<< HEAD
           preferred_schedule: input.preferred_schedule ?? null,
           pickup_notes: input.pickup_notes ?? null,
           contact_notes: input.contact_notes ?? null,
           status: "submitted", // AC 6: Initial status
-=======
-          status: 'submitted',
->>>>>>> 7843b4f9
           submitted_ip: submittedIp,
           user_agent: userAgent,
         })
@@ -569,7 +547,6 @@
       const { error: itemsError } = await ctx.supabaseAdmin
         .from("service_request_items")
         .insert(
-<<<<<<< HEAD
           input.items.map((item) => {
             const reference = productLookups.find((product) => product.serial_number === item.serial_number);
             return {
@@ -583,13 +560,6 @@
             issue_photos: item.attachments ?? [],
           };
           })
-=======
-          input.items.map((item) => ({
-            request_id: request.id,
-            serial_number: item.serial_number,
-            issue_description: item.issue_description,
-          }))
->>>>>>> 7843b4f9
         );
 
       if (itemsError) {
@@ -688,7 +658,7 @@
           customer_name: input.customer_name,
           customer_email: input.customer_email,
           customer_phone: input.customer_phone,
-          issue_description: input.issue_description,
+          issue_description: input.issue_overview,
           receipt_status: input.receipt_status,
           delivery_method: input.preferred_delivery_method || null,
           delivery_address:
@@ -899,6 +869,66 @@
         success: true,
         request_id: input.request_id,
         item_count: input.data.items.length,
+      };
+    }),
+
+  lookupByPhone: publicProcedure
+    .input(
+      z.object({
+        phone: z.string().min(6, "Phone number must be at least 6 characters"),
+      })
+    )
+    .query(async ({ ctx, input }) => {
+      const normalizedPhone = input.phone.replace(/\D/g, "");
+
+      if (normalizedPhone.length < 6) {
+        return {
+          found: false,
+        };
+      }
+
+      const { data, error } = await ctx.supabaseAdmin
+        .from("service_requests")
+        .select(
+          `
+          customer_name,
+          customer_email,
+          customer_phone,
+          customer_address,
+          delivery_method,
+          delivery_address,
+          updated_at
+        `
+        )
+        .eq("customer_phone", normalizedPhone)
+        .order("updated_at", { ascending: false })
+        .limit(1)
+        .maybeSingle();
+
+      if (error) {
+        console.error("[serviceRequest.lookupByPhone]", error);
+        throw new TRPCError({
+          code: "INTERNAL_SERVER_ERROR",
+          message: "Không thể tra cứu khách hàng",
+        });
+      }
+
+      if (!data) {
+        return {
+          found: false,
+        };
+      }
+
+      return {
+        found: true,
+        customer: {
+          name: data.customer_name,
+          email: data.customer_email,
+          phone: data.customer_phone,
+          address: data.customer_address,
+          preferred_delivery_method: data.delivery_method ?? null,
+          delivery_address: data.delivery_address ?? null,
+        },
       };
     }),
 
@@ -1172,7 +1202,6 @@
         .select(
           `
           *,
-<<<<<<< HEAD
           reviewed_by:profiles!service_requests_reviewed_by_id_fkey(id, full_name),
           linked_ticket:service_tickets(id, ticket_number, status),
           items:service_request_items(
@@ -1183,12 +1212,6 @@
             purchase_date,
             issue_description,
             service_option,
-=======
-          items:service_request_items(
-            id,
-            serial_number,
-            issue_description,
->>>>>>> 7843b4f9
             issue_photos,
             ticket:service_tickets(id, ticket_number, status)
           )
